--- conflicted
+++ resolved
@@ -42,19 +42,11 @@
 ```scala
 name := "cats-effect-tutorial"
 
-<<<<<<< HEAD
-version := "3.3.3"
+version := "3.3.4"
 
 scalaVersion := "2.13.6"
 
-libraryDependencies += "org.typelevel" %% "cats-effect" % "3.3.3" withSources() withJavadoc()
-=======
-version := "3.3.4"
-
-scalaVersion := "2.13.6"
-
 libraryDependencies += "org.typelevel" %% "cats-effect" % "3.3.4" withSources() withJavadoc()
->>>>>>> a30a4643
 
 scalacOptions ++= Seq(
   "-feature",
