--- conflicted
+++ resolved
@@ -78,11 +78,4 @@
       - name: Check that workflows are up to date
         run: sbt ++${{ matrix.scala }} githubWorkflowCheck
 
-<<<<<<< HEAD
-      - run: sbt ++${{ matrix.scala }} ci
-=======
-      - run: sbt ++${{ matrix.scala }} ci
-
-      - if: ${{ matrix.scala }} == '2.12.12'
-        run: sbt ++${{ matrix.scala }} microsite/makeMicrosite
->>>>>>> 97024960
+      - run: sbt ++${{ matrix.scala }} ci