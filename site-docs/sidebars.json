{
  "docs": {
    "Overview": [
      "getting-started",
      "concepts",
      "tutorial",
      "migration-guide"
    ],
    "Core Runtime": [
      "core/test-runtime",
      "tracing",
<<<<<<< HEAD
      "fiber-dumps",
      "migration-guide",
=======
>>>>>>> e284f2c3
      "thread-model",
      "schedulers",
      "scaling-and-tuning/io-runtime-config",
      "core/native-image",
      "core/jlink"
    ],
    "Typeclasses": [
      "typeclasses",
      "typeclasses/monadcancel",
      "typeclasses/spawn",
      "typeclasses/unique",
      "typeclasses/clock",
      "typeclasses/concurrent",
      "typeclasses/temporal",
      "typeclasses/sync",
      "typeclasses/async"
    ],
    "Standard Library": [
      "std/countdown-latch",
      "std/cyclic-barrier",
      "std/deferred",
      "std/dequeue",
      "std/dispatcher",
      "std/hotswap",
      "std/pqueue",
      "std/queue",
      "std/random",
      "std/ref",
      "std/resource",
      "std/semaphore",
      "std/supervisor",
      "std/async-await"
    ],
    "Scaling and Tuning":[
      "scaling-and-tuning/system-properties"
    ]
  }
}<|MERGE_RESOLUTION|>--- conflicted
+++ resolved
@@ -8,12 +8,8 @@
     ],
     "Core Runtime": [
       "core/test-runtime",
+      "core/fiber-dumps",
       "tracing",
-<<<<<<< HEAD
-      "fiber-dumps",
-      "migration-guide",
-=======
->>>>>>> e284f2c3
       "thread-model",
       "schedulers",
       "scaling-and-tuning/io-runtime-config",
