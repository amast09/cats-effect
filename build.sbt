/*
 * Copyright 2020-2022 Typelevel
 *
 * Licensed under the Apache License, Version 2.0 (the "License");
 * you may not use this file except in compliance with the License.
 * You may obtain a copy of the License at
 *
 *     http://www.apache.org/licenses/LICENSE-2.0
 *
 * Unless required by applicable law or agreed to in writing, software
 * distributed under the License is distributed on an "AS IS" BASIS,
 * WITHOUT WARRANTIES OR CONDITIONS OF ANY KIND, either express or implied.
 * See the License for the specific language governing permissions and
 * limitations under the License.
 */

import java.io.File
import java.util.concurrent.TimeUnit

import com.typesafe.tools.mima.core._
import com.github.sbt.git.SbtGit.GitKeys._
import org.openqa.selenium.chrome.ChromeOptions
import org.openqa.selenium.firefox.{FirefoxOptions, FirefoxProfile}
import org.scalajs.jsenv.nodejs.NodeJSEnv
import org.scalajs.jsenv.selenium.SeleniumJSEnv
import sbtcrossproject.CrossProject

import JSEnv._

// sbt-git workarounds
ThisBuild / useConsoleForROGit := !(ThisBuild / githubIsWorkflowBuild).value

ThisBuild / git.gitUncommittedChanges := {
  if ((ThisBuild / githubIsWorkflowBuild).value) {
    git.gitUncommittedChanges.value
  } else {
    import scala.sys.process._
    import scala.util.Try

    Try("git status -s".!!.trim.length > 0).getOrElse(true)
  }
}

ThisBuild / tlBaseVersion := "3.5"
ThisBuild / tlUntaggedAreSnapshots := false

ThisBuild / organization := "org.typelevel"
ThisBuild / organizationName := "Typelevel"
ThisBuild / tlSonatypeUseLegacyHost := false

ThisBuild / startYear := Some(2020)

ThisBuild / developers := List(
  Developer(
    "djspiewak",
    "Daniel Spiewak",
    "djspiewak@gmail.com",
    url("https://github.com/djspiewak")),
  Developer(
    "SystemFw",
    "Fabio Labella",
    "fabio.labella2@gmail.com",
    url("https://github.com/SystemFw")),
  Developer(
    "RaasAhsan",
    "Raas Ahsan",
    "raas.ahsan@gmail.com",
    url("https://github.com/RaasAhsan")),
  Developer(
    "TimWSpence",
    "Tim Spence",
    "timothywspence@gmail.com",
    url("https://github.com/TimWSpence")),
  Developer(
    "kubukoz",
    "Jakub Kozłowski",
    "kubukoz@gmail.com",
    url("https://github.com/kubukoz")),
  Developer(
    "mpilquist",
    "Michael Pilquist",
    "mpilquist@gmail.com",
    url("https://github.com/mpilquist")),
  Developer(
    "vasilmkd",
    "Vasil Vasilev",
    "vasil@vasilev.io",
    url("https://github.com/vasilmkd")),
  Developer(
    "bplommer",
    "Ben Plommer",
    "ben.plommer@gmail.com",
    url("https://github.com/bplommer")),
  Developer(
    "wemrysi",
    "Emrys Ingersoll",
    "ingersoll@gmail.com",
    url("https://github.com/wemrysi")),
  Developer(
    "armanbilge",
    "Arman Bilge",
    "armanbilge@gmail.com",
    url("https://github.com/armanbilge")),
  Developer(
    "gvolpe",
    "Gabriel Volpe",
    "volpegabriel@gmail.com",
    url("https://github.com/gvolpe"))
)

val PrimaryOS = "ubuntu-latest"
val Windows = "windows-latest"
val MacOS = "macos-latest"

val Scala212 = "2.12.17"
val Scala213 = "2.13.10"
val Scala3 = "3.2.1"

ThisBuild / crossScalaVersions := Seq(Scala3, Scala212, Scala213)
ThisBuild / githubWorkflowScalaVersions := crossScalaVersions.value
ThisBuild / tlVersionIntroduced := Map("3" -> "3.1.1")
ThisBuild / tlJdkRelease := Some(8)

ThisBuild / githubWorkflowTargetBranches := Seq("series/3.*")
ThisBuild / tlCiReleaseTags := false
ThisBuild / tlCiReleaseBranches := Nil

val OldGuardJava = JavaSpec.temurin("8")
val LTSJava = JavaSpec.temurin("11")
val LatestJava = JavaSpec.temurin("17")
val ScalaJSJava = OldGuardJava
val ScalaNativeJava = OldGuardJava
val GraalVM = JavaSpec.graalvm("11")

ThisBuild / githubWorkflowJavaVersions := Seq(OldGuardJava, LTSJava, LatestJava, GraalVM)
ThisBuild / githubWorkflowOSes := Seq(PrimaryOS, Windows, MacOS)

ThisBuild / githubWorkflowBuildPreamble ++= Seq(
  WorkflowStep.Use(
    UseRef.Public("actions", "setup-node", "v2.4.0"),
    name = Some("Setup NodeJS v16 LTS"),
    params = Map("node-version" -> "16"),
    cond = Some("matrix.ci == 'ciJS'")
  ),
  WorkflowStep.Run(
    List("npm install"),
    name = Some("Install jsdom and source-map-support"),
    cond = Some("matrix.ci == 'ciJS'")
  ),
  WorkflowStep.Run(
    List("gu install native-image"),
    name = Some("Install GraalVM Native Image"),
    cond = Some(s"matrix.java == '${GraalVM.render}'")
  )
)

ThisBuild / githubWorkflowBuild := Seq(
  WorkflowStep.Sbt(
    List("root/scalafixAll --check"),
    name = Some("Check that scalafix has been run"),
    cond = Some(
      s"matrix.scala != '$Scala3' && matrix.os != 'windows-latest'"
    ) // windows has file lock issues due to shared sources
  ),
  WorkflowStep.Sbt(List("${{ matrix.ci }}")),
  WorkflowStep.Sbt(
    List("docs/mdoc"),
    cond = Some(
      s"(matrix.scala == '$Scala213' || matrix.scala == '$Scala3') && matrix.ci == 'ciJVM'")),
  WorkflowStep.Run(
    List("example/test-jvm.sh ${{ matrix.scala }}"),
    name = Some("Test Example JVM App Within Sbt"),
    cond = Some(s"matrix.ci == 'ciJVM' && matrix.os == '$PrimaryOS'")
  ),
  WorkflowStep.Run(
    List("example/test-js.sh ${{ matrix.scala }}"),
    name = Some("Test Example JavaScript App Using Node"),
    cond = Some(s"matrix.ci == 'ciJS' && matrix.os == '$PrimaryOS'")
  ),
  WorkflowStep.Sbt(
    List("graalVMExample/nativeImage", "graalVMExample/nativeImageRun"),
    name = Some("Test GraalVM Native Image"),
    cond = Some(
      s"matrix.scala == '$Scala213' && matrix.java == '${GraalVM.render}' && matrix.os == '$PrimaryOS'")
  ),
  WorkflowStep.Run(
    List("example/test-native.sh ${{ matrix.scala }}"),
    name = Some("Test Example Native App Using Binary"),
    cond = Some(s"matrix.ci == 'ciNative' && matrix.os == '$PrimaryOS'")
  ),
  WorkflowStep.Run(
    List("cd scalafix", "sbt test"),
    name = Some("Scalafix tests"),
    cond =
      Some(s"matrix.scala == '$Scala213' && matrix.ci == 'ciJVM' && matrix.os == '$PrimaryOS'")
  )
)

val ciVariants = CI.AllCIs.map(_.command)
val jsCiVariants = CI.AllJSCIs.map(_.command)
ThisBuild / githubWorkflowBuildMatrixAdditions += "ci" -> ciVariants

ThisBuild / githubWorkflowBuildMatrixExclusions := {
  val scalaJavaFilters = for {
    scala <- (ThisBuild / githubWorkflowScalaVersions).value.filterNot(Set(Scala213))
    java <- (ThisBuild / githubWorkflowJavaVersions).value.filterNot(Set(OldGuardJava))
    if !(scala == Scala3 && (java == LatestJava || java == GraalVM))
  } yield MatrixExclude(Map("scala" -> scala, "java" -> java.render))

  val windowsAndMacScalaFilters =
    (ThisBuild / githubWorkflowScalaVersions).value.filterNot(Set(Scala213)).flatMap { scala =>
      Seq(
        MatrixExclude(Map("os" -> Windows, "scala" -> scala)),
        MatrixExclude(Map("os" -> MacOS, "scala" -> scala)))
    }

  val jsScalaFilters = for {
    scala <- (ThisBuild / githubWorkflowScalaVersions).value.filterNot(Set(Scala213))
    ci <- jsCiVariants.tail
  } yield MatrixExclude(Map("ci" -> ci, "scala" -> scala))

  val jsJavaAndOSFilters = jsCiVariants.flatMap { ci =>
    val javaFilters =
      (ThisBuild / githubWorkflowJavaVersions).value.filterNot(Set(ScalaJSJava)).map { java =>
        MatrixExclude(Map("ci" -> ci, "java" -> java.render))
      }

    javaFilters ++ Seq(
      MatrixExclude(Map("os" -> Windows, "ci" -> ci)),
      MatrixExclude(Map("os" -> MacOS, "ci" -> ci)))
  }

  val nativeJavaAndOSFilters = {
    val ci = CI.Native.command

    val javaFilters =
      (ThisBuild / githubWorkflowJavaVersions).value.filterNot(Set(ScalaNativeJava)).map {
        java => MatrixExclude(Map("ci" -> ci, "java" -> java.render))
      }

    javaFilters ++ Seq(
      MatrixExclude(Map("os" -> Windows, "ci" -> ci)),
      MatrixExclude(Map("os" -> MacOS, "ci" -> ci, "scala" -> Scala212)),
      // keep a native+2.13+macos job
      MatrixExclude(Map("os" -> MacOS, "ci" -> ci, "scala" -> Scala3))
    )
  }

  // Nice-to-haves but unreliable in CI
  val flakyFilters = Seq(
    MatrixExclude(Map("os" -> Windows, "java" -> GraalVM.render))
  )

  scalaJavaFilters ++ windowsAndMacScalaFilters ++ jsScalaFilters ++ jsJavaAndOSFilters ++ nativeJavaAndOSFilters ++ flakyFilters
}

lazy val useJSEnv =
  settingKey[JSEnv]("Use Node.js or a headless browser for running Scala.js tests")
Global / useJSEnv := NodeJS

lazy val testJSIOApp =
  settingKey[Boolean]("Whether to test JVM (false) or Node.js (true) in IOAppSpec")
Global / testJSIOApp := false

ThisBuild / jsEnv := {
  useJSEnv.value match {
    case NodeJS => new NodeJSEnv(NodeJSEnv.Config().withSourceMap(true))
    case Firefox =>
      val profile = new FirefoxProfile()
      profile.setPreference("privacy.reduceTimerPrecision", false)
      val options = new FirefoxOptions()
      options.setProfile(profile)
      options.setHeadless(true)
      new SeleniumJSEnv(options)
    case Chrome =>
      val options = new ChromeOptions()
      options.setHeadless(true)
      new SeleniumJSEnv(options)
  }
}

ThisBuild / homepage := Some(url("https://github.com/typelevel/cats-effect"))

ThisBuild / scmInfo := Some(
  ScmInfo(
    url("https://github.com/typelevel/cats-effect"),
    "git@github.com:typelevel/cats-effect.git"))

ThisBuild / apiURL := Some(url("https://typelevel.org/cats-effect/api/3.x/"))

ThisBuild / autoAPIMappings := true

val CatsVersion = "2.9.0"
val Specs2Version = "4.19.0"
val ScalaCheckVersion = "1.17.0"
val DisciplineVersion = "1.4.0"
val CoopVersion = "1.2.0"

val MacrotaskExecutorVersion = "1.1.0"

val ScalacCompatVersion = "0.1.0"

tlReplaceCommandAlias("ci", CI.AllCIs.map(_.toString).mkString)
addCommandAlias("release", "tlRelease")

addCommandAlias(CI.JVM.command, CI.JVM.toString)
addCommandAlias(CI.Native.command, CI.Native.toString)
addCommandAlias(CI.JS.command, CI.JS.toString)
addCommandAlias(CI.Firefox.command, CI.Firefox.toString)
addCommandAlias(CI.Chrome.command, CI.Chrome.toString)

tlReplaceCommandAlias(
  "prePR",
  "; root/clean; +root/headerCreate; root/scalafixAll; scalafmtSbt; +root/scalafmtAll")

val jsProjects: Seq[ProjectReference] =
  Seq(kernel.js, kernelTestkit.js, laws.js, core.js, testkit.js, testsJS, std.js, example.js)

val nativeProjects: Seq[ProjectReference] =
  Seq(
    kernel.native,
    kernelTestkit.native,
    laws.native,
    core.native,
    testkit.native,
    tests.native,
    std.native,
    example.native)

val undocumentedRefs =
  jsProjects ++ nativeProjects ++ Seq[ProjectReference](
    benchmarks,
    example.jvm,
    graalVMExample,
    tests.jvm,
    tests.js)

lazy val root = project
  .in(file("."))
  .aggregate(rootJVM, rootJS, rootNative)
  .enablePlugins(NoPublishPlugin)
  .enablePlugins(ScalaUnidocPlugin)
  .settings(
    name := "cats-effect",
    ScalaUnidoc / unidoc / unidocProjectFilter := {
      undocumentedRefs.foldLeft(inAnyProject)((acc, a) => acc -- inProjects(a))
    }
  )

lazy val rootJVM = project
  .aggregate(
    kernel.jvm,
    kernelTestkit.jvm,
    laws.jvm,
    core.jvm,
    testkit.jvm,
    testsJVM,
    std.jvm,
    example.jvm,
    graalVMExample,
    benchmarks)
  .enablePlugins(NoPublishPlugin)

lazy val rootJS = project.aggregate(jsProjects: _*).enablePlugins(NoPublishPlugin)

lazy val rootNative = project.aggregate(nativeProjects: _*).enablePlugins(NoPublishPlugin)

/**
 * The core abstractions and syntax. This is the most general definition of Cats Effect, without
 * any concrete implementations. This is the "batteries not included" dependency.
 */
lazy val kernel = crossProject(JSPlatform, JVMPlatform, NativePlatform)
  .in(file("kernel"))
  .settings(
    name := "cats-effect-kernel",
    libraryDependencies ++= Seq(
      "org.typelevel" %%% "cats-core" % CatsVersion,
      "org.specs2" %%% "specs2-core" % Specs2Version % Test
    ),
    mimaBinaryIssueFilters ++= Seq(
      ProblemFilters.exclude[MissingClassProblem]("cats.effect.kernel.Ref$SyncRef")
    )
  )
  .jsSettings(
    libraryDependencies += "org.scala-js" %%% "scala-js-macrotask-executor" % MacrotaskExecutorVersion % Test
  )
  .nativeSettings(
    libraryDependencies += "io.github.cquiroz" %%% "scala-java-time" % "2.5.0"
  )

/**
 * Reference implementations (including a pure ConcurrentBracket), generic ScalaCheck
 * generators, and useful tools for testing code written against Cats Effect.
 */
lazy val kernelTestkit = crossProject(JSPlatform, JVMPlatform, NativePlatform)
  .in(file("kernel-testkit"))
  .dependsOn(kernel)
  .settings(
    name := "cats-effect-kernel-testkit",
    libraryDependencies ++= Seq(
      "org.typelevel" %%% "cats-free" % CatsVersion,
      "org.scalacheck" %%% "scalacheck" % ScalaCheckVersion,
      "org.typelevel" %%% "coop" % CoopVersion),
    mimaBinaryIssueFilters ++= Seq(
      ProblemFilters.exclude[DirectMissingMethodProblem](
        "cats.effect.kernel.testkit.TestContext.this"),
      ProblemFilters.exclude[DirectMissingMethodProblem](
        "cats.effect.kernel.testkit.TestContext#State.execute"),
      ProblemFilters.exclude[DirectMissingMethodProblem](
        "cats.effect.kernel.testkit.TestContext#State.scheduleOnce"),
      ProblemFilters.exclude[DirectMissingMethodProblem](
        "cats.effect.kernel.testkit.TestContext#Task.apply"),
      ProblemFilters.exclude[DirectMissingMethodProblem](
        "cats.effect.kernel.testkit.TestContext#Task.this"),
      ProblemFilters.exclude[DirectMissingMethodProblem](
        "cats.effect.kernel.testkit.TestContext#Task.copy")
    )
  )

/**
 * The laws which constrain the abstractions. This is split from kernel to avoid jar file and
 * dependency issues. As a consequence of this split, some things which are defined in
 * kernelTestkit are *tested* in the Test scope of this project.
 */
lazy val laws = crossProject(JSPlatform, JVMPlatform, NativePlatform)
  .in(file("laws"))
  .dependsOn(kernel, kernelTestkit % Test)
  .settings(
    name := "cats-effect-laws",
    libraryDependencies ++= Seq(
      "org.typelevel" %%% "cats-laws" % CatsVersion,
      "org.typelevel" %%% "discipline-specs2" % DisciplineVersion % Test)
  )

/**
 * Concrete, production-grade implementations of the abstractions. Or, more simply-put: IO. Also
 * contains some general datatypes built on top of IO which are useful in their own right, as
 * well as some utilities (such as IOApp). This is the "batteries included" dependency.
 */
lazy val core = crossProject(JSPlatform, JVMPlatform, NativePlatform)
  .in(file("core"))
  .dependsOn(kernel, std)
  .settings(
    name := "cats-effect",
    libraryDependencies ++= Seq(
      "org.typelevel" %% "scalac-compat-annotation" % ScalacCompatVersion % CompileTime
    ),
    mimaBinaryIssueFilters ++= Seq(
      // introduced by #1837, removal of package private class
      ProblemFilters.exclude[MissingClassProblem]("cats.effect.AsyncPropagateCancelation"),
      ProblemFilters.exclude[MissingClassProblem]("cats.effect.AsyncPropagateCancelation$"),
      // introduced by #1913, striped fiber callback hashtable, changes to package private code
      ProblemFilters.exclude[MissingClassProblem]("cats.effect.unsafe.FiberErrorHashtable"),
      ProblemFilters.exclude[IncompatibleResultTypeProblem](
        "cats.effect.unsafe.IORuntime.fiberErrorCbs"),
      ProblemFilters.exclude[IncompatibleMethTypeProblem]("cats.effect.unsafe.IORuntime.this"),
      ProblemFilters.exclude[IncompatibleResultTypeProblem](
        "cats.effect.unsafe.IORuntime.<init>$default$6"),
      // introduced by #1928, wake up a worker thread before spawning a helper thread when blocking
      // changes to `cats.effect.unsafe` package private code
      ProblemFilters.exclude[IncompatibleResultTypeProblem](
        "cats.effect.unsafe.WorkStealingThreadPool.notifyParked"),
      // introduced by #2041, Rewrite and improve `ThreadSafeHashtable`
      // changes to `cats.effect.unsafe` package private code
      ProblemFilters.exclude[DirectMissingMethodProblem](
        "cats.effect.unsafe.ThreadSafeHashtable.hashtable"),
      ProblemFilters.exclude[DirectMissingMethodProblem](
        "cats.effect.unsafe.ThreadSafeHashtable.hashtable_="),
      // introduced by #2051, Tracing
      // changes to package private code
      ProblemFilters.exclude[DirectMissingMethodProblem]("cats.effect.IO#Blocking.apply"),
      ProblemFilters.exclude[DirectMissingMethodProblem]("cats.effect.IO#Blocking.copy"),
      ProblemFilters.exclude[DirectMissingMethodProblem]("cats.effect.IO#Blocking.this"),
      ProblemFilters.exclude[DirectMissingMethodProblem]("cats.effect.IO#Delay.apply"),
      ProblemFilters.exclude[DirectMissingMethodProblem]("cats.effect.IO#Delay.copy"),
      ProblemFilters.exclude[DirectMissingMethodProblem]("cats.effect.IO#Delay.this"),
      ProblemFilters.exclude[DirectMissingMethodProblem]("cats.effect.IO#FlatMap.apply"),
      ProblemFilters.exclude[DirectMissingMethodProblem]("cats.effect.IO#FlatMap.copy"),
      ProblemFilters.exclude[DirectMissingMethodProblem]("cats.effect.IO#FlatMap.this"),
      ProblemFilters.exclude[DirectMissingMethodProblem](
        "cats.effect.IO#HandleErrorWith.apply"),
      ProblemFilters.exclude[DirectMissingMethodProblem]("cats.effect.IO#HandleErrorWith.copy"),
      ProblemFilters.exclude[DirectMissingMethodProblem]("cats.effect.IO#HandleErrorWith.this"),
      ProblemFilters.exclude[DirectMissingMethodProblem]("cats.effect.IO#Map.apply"),
      ProblemFilters.exclude[DirectMissingMethodProblem]("cats.effect.IO#Map.copy"),
      ProblemFilters.exclude[DirectMissingMethodProblem]("cats.effect.IO#Map.this"),
      ProblemFilters.exclude[DirectMissingMethodProblem]("cats.effect.IO#Uncancelable.apply"),
      ProblemFilters.exclude[DirectMissingMethodProblem]("cats.effect.IO#Uncancelable.copy"),
      ProblemFilters.exclude[DirectMissingMethodProblem]("cats.effect.IO#Uncancelable.this"),
      ProblemFilters.exclude[MissingClassProblem]("cats.effect.SyncIO$Delay$"),
      ProblemFilters.exclude[MissingClassProblem]("cats.effect.SyncIO$Delay"),
      ProblemFilters.exclude[DirectMissingMethodProblem]("cats.effect.IO#IOCont.apply"),
      ProblemFilters.exclude[DirectMissingMethodProblem]("cats.effect.IO#IOCont.copy"),
      ProblemFilters.exclude[DirectMissingMethodProblem]("cats.effect.IO#IOCont.this"),
      ProblemFilters.exclude[IncompatibleMethTypeProblem](
        "cats.effect.unsafe.IORuntimeCompanionPlatform.installGlobal"),
      // introduced by #2207, tracing for js
      ProblemFilters.exclude[IncompatibleMethTypeProblem](
        "cats.effect.tracing.Tracing.calculateTracingEvent"),
      ProblemFilters.exclude[Problem]("cats.effect.ByteStack.*"),
      // introduced by #2254, Check `WorkerThread` ownership before scheduling
      // changes to `cats.effect.unsafe` package private code
      ProblemFilters.exclude[DirectMissingMethodProblem](
        "cats.effect.unsafe.WorkStealingThreadPool.executeFiber"),
      // introduced by #2256, Hide the package private constructor for `IORuntime`
      // changes to `cats.effect.unsafe` package private code
      ProblemFilters.exclude[DirectMissingMethodProblem]("cats.effect.unsafe.IORuntime.this"),
      ProblemFilters.exclude[DirectMissingMethodProblem](
        "cats.effect.unsafe.IORuntime.<init>$default$6"),
      // introduced by #2312, Address issues with the blocking mechanism of the thread pool
      // changes to `cats.effect.unsafe` package private code
      ProblemFilters.exclude[DirectMissingMethodProblem]("cats.effect.unsafe.LocalQueue.drain"),
      // introduced by #2345, Overflow and batched queue unification
      // changes to `cats.effect.unsafe` package private code
      ProblemFilters.exclude[DirectMissingMethodProblem](
        "cats.effect.unsafe.HelperThread.this"),
      ProblemFilters.exclude[DirectMissingMethodProblem](
        "cats.effect.unsafe.LocalQueue.enqueue"),
      ProblemFilters.exclude[DirectMissingMethodProblem](
        "cats.effect.unsafe.WorkerThread.this"),
      // introduced by #2383, Revised `LocalQueue` metrics
      // changes to `cats.effect.unsafe` package private code
      ProblemFilters.exclude[DirectMissingMethodProblem](
        "cats.effect.unsafe.LocalQueue.getOverflowSpilloverCount"),
      ProblemFilters.exclude[DirectMissingMethodProblem](
        "cats.effect.unsafe.LocalQueue.getBatchedSpilloverCount"),
      ProblemFilters.exclude[DirectMissingMethodProblem]("cats.effect.unsafe.LocalQueue.drain"),
      // introduced by #2361, Bye bye helper thread
      // changes to `cats.effect.unsafe` package private code
      ProblemFilters.exclude[MissingClassProblem]("cats.effect.unsafe.HelperThread"),
      ProblemFilters.exclude[MissingClassProblem]("cats.effect.unsafe.LocalQueue$"),
      // introduced by #2434, Initialize tracing buffer if needed
      // changes to `cats.effect` package private code
      ProblemFilters.exclude[DirectMissingMethodProblem]("cats.effect.ArrayStack.copy"),
      // introduced by #2453, Masking without an `initMask` field
      // changes to `cats.effect` package private code
      ProblemFilters.exclude[DirectMissingMethodProblem](
        "cats.effect.IO#Uncancelable#UnmaskRunLoop.apply"),
      ProblemFilters.exclude[DirectMissingMethodProblem](
        "cats.effect.IO#Uncancelable#UnmaskRunLoop.copy"),
      ProblemFilters.exclude[DirectMissingMethodProblem](
        "cats.effect.IO#Uncancelable#UnmaskRunLoop.this"),
      // introduced by #2510, Fix weak bag for the blocking mechanism
      // changes to `cats.effect.unsafe` package private code
      ProblemFilters.exclude[IncompatibleMethTypeProblem](
        "cats.effect.unsafe.WorkerThread.this"),
      // introduced by #2513, Implement the active fiber tracking mechanism
      // changes to `cats.effect.unsafe` package private code
      ProblemFilters.exclude[DirectMissingMethodProblem](
        "cats.effect.unsafe.LocalQueue.dequeue"),
      ProblemFilters.exclude[DirectMissingMethodProblem](
        "cats.effect.unsafe.LocalQueue.enqueueBatch"),
      ProblemFilters.exclude[DirectMissingMethodProblem](
        "cats.effect.unsafe.LocalQueue.stealInto"),
      // introduced by #2673, Cross platform weak bag implementation
      // changes to `cats.effect.unsafe` package private code
      ProblemFilters.exclude[DirectMissingMethodProblem](
        "cats.effect.unsafe.WorkerThread.monitor"),
      // introduced by #2769, Simplify the transfer of WorkerThread data structures when blocking
      // changes to `cats.effect.unsafe` package private code
      ProblemFilters.exclude[MissingClassProblem]("cats.effect.unsafe.WorkerThread$"),
      ProblemFilters.exclude[MissingClassProblem]("cats.effect.unsafe.WorkerThread$Data"),
      // introduced by #2844, Thread local fallback weak bag
      // changes to `cats.effect.unsafe` package private code
      ProblemFilters.exclude[MissingClassProblem]("cats.effect.unsafe.SynchronizedWeakBag"),
      // introduced by #2873, The WSTP can run Futures just as fast as ExecutionContext.global
      // changes to `cats.effect.unsafe` package private code
      ProblemFilters.exclude[IncompatibleResultTypeProblem](
        "cats.effect.unsafe.LocalQueue.bufferForwarder"),
      ProblemFilters.exclude[IncompatibleResultTypeProblem](
        "cats.effect.unsafe.LocalQueue.dequeue"),
      ProblemFilters.exclude[IncompatibleMethTypeProblem](
        "cats.effect.unsafe.LocalQueue.enqueue"),
      ProblemFilters.exclude[IncompatibleMethTypeProblem](
        "cats.effect.unsafe.LocalQueue.enqueueBatch"),
      ProblemFilters.exclude[IncompatibleResultTypeProblem](
        "cats.effect.unsafe.LocalQueue.stealInto"),
      ProblemFilters.exclude[IncompatibleMethTypeProblem](
        "cats.effect.unsafe.WorkerThread.monitor"),
      ProblemFilters.exclude[IncompatibleMethTypeProblem](
        "cats.effect.unsafe.WorkerThread.reschedule"),
      ProblemFilters.exclude[IncompatibleMethTypeProblem](
        "cats.effect.unsafe.WorkerThread.schedule"),
      // introduced by #2868
      // added signaling from CallbackStack to indicate successful invocation
      ProblemFilters.exclude[DirectMissingMethodProblem]("cats.effect.CallbackStack.apply"),
      // introduced by #2869
      // package-private method
      ProblemFilters.exclude[DirectMissingMethodProblem]("cats.effect.IO.unsafeRunFiber"),
      // introduced by #4248
      // changes to package private code
      ProblemFilters.exclude[DirectMissingMethodProblem](
        "cats.effect.NonDaemonThreadLogger.isEnabled"),
      ProblemFilters.exclude[DirectMissingMethodProblem](
        "cats.effect.NonDaemonThreadLogger.sleepIntervalMillis"),
      ProblemFilters.exclude[DirectMissingMethodProblem](
        "cats.effect.NonDaemonThreadLogger.this"),
      ProblemFilters.exclude[MissingClassProblem]("cats.effect.NonDaemonThreadLogger$"),
<<<<<<< HEAD
      ProblemFilters.exclude[ReversedMissingMethodProblem]("cats.effect.IOLocal.scope")
=======
      // introduced by #3284
      // internal API change
      ProblemFilters.exclude[IncompatibleMethTypeProblem]("cats.effect.CallbackStack.apply")
>>>>>>> 89b845e8
    ) ++ {
      if (tlIsScala3.value) {
        // Scala 3 specific exclusions
        Seq(
          // introduced by #2769, Simplify the transfer of WorkerThread data structures when blocking
          // changes to `cats.effect.unsafe` package private code
          ProblemFilters.exclude[DirectMissingMethodProblem](
            "cats.effect.unsafe.WorkStealingThreadPool.localQueuesForwarder"),
          ProblemFilters.exclude[DirectMissingMethodProblem](
            "cats.effect.unsafe.WorkerThread.NullData"),
          // introduced by #2811, Support shutting down multiple runtimes
          // changes to `cats.effect.unsafe` package private code
          ProblemFilters.exclude[IncompatibleMethTypeProblem](
            "cats.effect.unsafe.ThreadSafeHashtable.put"),
          ProblemFilters.exclude[DirectMissingMethodProblem](
            "cats.effect.unsafe.IORuntime.apply"),
          ProblemFilters.exclude[DirectMissingMethodProblem](
            "cats.effect.unsafe.IORuntimeCompanionPlatform.apply"),
          ProblemFilters.exclude[IncompatibleMethTypeProblem](
            "cats.effect.unsafe.ThreadSafeHashtable.remove"),
          ProblemFilters.exclude[IncompatibleResultTypeProblem](
            "cats.effect.unsafe.ThreadSafeHashtable.unsafeHashtable"),
          ProblemFilters.exclude[IncompatibleResultTypeProblem](
            "cats.effect.unsafe.ThreadSafeHashtable.Tombstone"),
          ProblemFilters.exclude[DirectMissingMethodProblem](
            "cats.effect.unsafe.WorkStealingThreadPool.this"),
          // introduced by #2853, Configurable caching of blocking threads, properly
          // changes to `cats.effect.unsafe` package private code
          ProblemFilters.exclude[IncompatibleMethTypeProblem](
            "cats.effect.unsafe.WorkStealingThreadPool.this"),
          // introduced by #2873, The WSTP can run Futures just as fast as ExecutionContext.global
          // changes to `cats.effect.unsafe` package private code
          ProblemFilters.exclude[IncompatibleResultTypeProblem](
            "cats.effect.unsafe.WorkerThread.active"),
          ProblemFilters.exclude[IncompatibleMethTypeProblem](
            "cats.effect.unsafe.WorkerThread.active_="),
          ProblemFilters.exclude[DirectMissingMethodProblem](
            "cats.effect.unsafe.WorkStealingThreadPool.rescheduleFiber"),
          ProblemFilters.exclude[DirectMissingMethodProblem](
            "cats.effect.unsafe.WorkStealingThreadPool.scheduleFiber"),
          ProblemFilters.exclude[IncompatibleResultTypeProblem](
            "cats.effect.unsafe.WorkStealingThreadPool.stealFromOtherWorkerThread"),
          ProblemFilters.exclude[ReversedMissingMethodProblem](
            "cats.effect.unsafe.WorkStealingThreadPool.reschedule"),
          // introduced by #2857, when we properly turned on MiMa for Scala 3
          ProblemFilters.exclude[DirectMissingMethodProblem]("cats.effect.IOFiber.this"),
          ProblemFilters.exclude[DirectMissingMethodProblem]("cats.effect.IOFiber.cancel_="),
          ProblemFilters.exclude[DirectMissingMethodProblem]("cats.effect.IOFiber.join_="),
          ProblemFilters.exclude[DirectMissingMethodProblem](
            "cats.effect.IOFiberPlatform.interruptibleImpl"),
          ProblemFilters.exclude[DirectMissingMethodProblem](
            "cats.effect.unsafe.WorkStealingThreadPool.stealFromOtherWorkerThread"),
          ProblemFilters.exclude[FinalClassProblem](
            "cats.effect.unsafe.metrics.LocalQueueSampler"),
          ProblemFilters.exclude[DirectMissingMethodProblem](
            "cats.effect.unsafe.metrics.LocalQueueSampler.getOverflowSpilloverCount"),
          ProblemFilters.exclude[DirectMissingMethodProblem](
            "cats.effect.unsafe.metrics.LocalQueueSampler.getBatchedSpilloverCount"),
          ProblemFilters.exclude[DirectMissingMethodProblem](
            "cats.effect.unsafe.metrics.LocalQueueSamplerMBean.getOverflowSpilloverCount"),
          ProblemFilters.exclude[DirectMissingMethodProblem](
            "cats.effect.unsafe.metrics.LocalQueueSamplerMBean.getBatchedSpilloverCount"),
          ProblemFilters.exclude[DirectMissingMethodProblem](
            "cats.effect.unsafe.metrics.LocalQueueSamplerMBean.getTotalSpilloverCount"),
          ProblemFilters.exclude[DirectMissingMethodProblem](
            "cats.effect.unsafe.FiberMonitor.weakMapToSet"),
          ProblemFilters.exclude[DirectMissingMethodProblem](
            "cats.effect.unsafe.FiberMonitor.monitorSuspended"),
          ProblemFilters.exclude[DirectMissingMethodProblem](
            "cats.effect.unsafe.FiberMonitor.weakMapToSet"),
          ProblemFilters.exclude[IncompatibleMethTypeProblem](
            "cats.effect.unsafe.IORuntime.installGlobal"),
          ProblemFilters.exclude[DirectMissingMethodProblem](
            "cats.effect.unsafe.LocalQueue.EmptyDrain"),
          ProblemFilters.exclude[DirectMissingMethodProblem](
            "cats.effect.unsafe.WorkStealingThreadPool.notifyHelper"),
          ProblemFilters.exclude[DirectMissingMethodProblem](
            "cats.effect.unsafe.WorkStealingThreadPool.transitionHelperToParked"),
          ProblemFilters.exclude[DirectMissingMethodProblem](
            "cats.effect.unsafe.WorkStealingThreadPool.removeParkedHelper"),
          ProblemFilters.exclude[DirectMissingMethodProblem](
            "cats.effect.tracing.Tracing.bumpVersion"),
          ProblemFilters.exclude[DirectMissingMethodProblem](
            "cats.effect.tracing.Tracing.castEntry"),
          ProblemFilters.exclude[DirectMissingMethodProblem](
            "cats.effect.tracing.Tracing.match"),
          ProblemFilters.exclude[DirectMissingMethodProblem]("cats.effect.tracing.Tracing.put"),
          ProblemFilters.exclude[DirectMissingMethodProblem](
            "cats.effect.tracing.Tracing.version"),
          // introduced by #3012
          ProblemFilters.exclude[DirectMissingMethodProblem](
            "cats.effect.unsafe.WorkStealingThreadPool.this"),
          // annoying consequence of reverting #2473
          ProblemFilters.exclude[AbstractClassProblem]("cats.effect.ExitCode")
        )
      } else Seq()
    }
  )
  .jsSettings(
    libraryDependencies += "org.scala-js" %%% "scala-js-macrotask-executor" % MacrotaskExecutorVersion,
    mimaBinaryIssueFilters ++= {
      Seq(
        // introduced by #2857, when we properly turned on MiMa for Scala.js
        ProblemFilters.exclude[DirectMissingMethodProblem](
          "cats.effect.unsafe.ES2021FiberMonitor.monitorSuspended"),
        ProblemFilters.exclude[MissingClassProblem]("cats.effect.unsafe.IterableWeakMap"),
        ProblemFilters.exclude[MissingClassProblem]("cats.effect.unsafe.IterableWeakMap$"),
        ProblemFilters.exclude[MissingClassProblem](
          "cats.effect.unsafe.IterableWeakMap$Finalizer"),
        ProblemFilters.exclude[MissingClassProblem](
          "cats.effect.unsafe.IterableWeakMap$Finalizer$"),
        ProblemFilters.exclude[DirectMissingMethodProblem](
          "cats.effect.unsafe.NoOpFiberMonitor.monitorSuspended"),
        ProblemFilters.exclude[MissingClassProblem]("cats.effect.unsafe.WeakMap"),
        ProblemFilters.exclude[DirectMissingMethodProblem]("cats.effect.IO.interruptible"),
        ProblemFilters.exclude[DirectMissingMethodProblem](
          "cats.effect.IOFiberConstants.EvalOnR"),
        ProblemFilters.exclude[DirectMissingMethodProblem](
          "cats.effect.IOFiberConstants.AfterBlockingFailedR"),
        ProblemFilters.exclude[DirectMissingMethodProblem](
          "cats.effect.IOFiberConstants.AfterBlockingSuccessfulR"),
        ProblemFilters.exclude[DirectMissingMethodProblem](
          "cats.effect.IOFiberConstants.ChildMaskOffset"),
        ProblemFilters.exclude[DirectMissingMethodProblem](
          "cats.effect.IOFiberConstants.ChildMaskOffset"),
        ProblemFilters.exclude[DirectMissingMethodProblem](
          "cats.effect.IOFiberConstants.AfterBlockingSuccessfulR"),
        ProblemFilters.exclude[DirectMissingMethodProblem](
          "cats.effect.IOFiberConstants.AfterBlockingFailedR"),
        ProblemFilters.exclude[DirectMissingMethodProblem](
          "cats.effect.IOFiberConstants.EvalOnR"),
        ProblemFilters.exclude[MissingClassProblem](
          "cats.effect.unsafe.PolyfillExecutionContext"),
        ProblemFilters.exclude[MissingClassProblem](
          "cats.effect.unsafe.PolyfillExecutionContext$"),
        ProblemFilters.exclude[MissingClassProblem]("cats.effect.unsafe.WorkerThread"),
        ProblemFilters.exclude[Problem]("cats.effect.IOFiberConstants.*"),
        ProblemFilters.exclude[Problem]("cats.effect.SyncIOConstants.*"),
        // introduced by #3196. Changes in an internal API.
        ProblemFilters.exclude[DirectMissingMethodProblem](
          "cats.effect.unsafe.FiberAwareExecutionContext.liveFibers"),
        // introduced by #3222. Optimized ArrayStack internal API
        ProblemFilters.exclude[Problem]("cats.effect.ArrayStack*"),
        // mystery filters that became required in 3.4.0
        ProblemFilters.exclude[DirectMissingMethodProblem](
          "cats.effect.tracing.TracingConstants.*")
      )
    },
    mimaBinaryIssueFilters ++= {
      if (tlIsScala3.value) {
        Seq(
          // introduced by #2857, when we properly turned on MiMa for Scala.js and Scala 3
          ProblemFilters.exclude[DirectMissingMethodProblem](
            "cats.effect.tracing.Tracing.bumpVersion"),
          ProblemFilters.exclude[DirectMissingMethodProblem](
            "cats.effect.tracing.Tracing.castEntry"),
          ProblemFilters.exclude[DirectMissingMethodProblem]("cats.effect.tracing.Tracing.get"),
          ProblemFilters.exclude[DirectMissingMethodProblem](
            "cats.effect.tracing.Tracing.match"),
          ProblemFilters.exclude[DirectMissingMethodProblem]("cats.effect.tracing.Tracing.put"),
          ProblemFilters.exclude[DirectMissingMethodProblem](
            "cats.effect.tracing.Tracing.remove"),
          ProblemFilters.exclude[DirectMissingMethodProblem](
            "cats.effect.tracing.Tracing.version"),
          ProblemFilters.exclude[MissingTypesProblem]("cats.effect.tracing.Tracing$"),
          ProblemFilters.exclude[DirectMissingMethodProblem](
            "cats.effect.tracing.Tracing.computeValue"),
          ProblemFilters.exclude[ReversedMissingMethodProblem](
            "cats.effect.unsafe.WorkStealingThreadPool.canExecuteBlockingCode"),
          ProblemFilters.exclude[ReversedMissingMethodProblem](
            "cats.effect.unsafe.FiberMonitor.monitorSuspended")
        )
      } else Seq()
    }
  )

/**
 * Test support for the core project, providing various helpful instances like ScalaCheck
 * generators for IO and SyncIO.
 */
lazy val testkit = crossProject(JSPlatform, JVMPlatform, NativePlatform)
  .in(file("testkit"))
  .dependsOn(core, kernelTestkit)
  .settings(
    name := "cats-effect-testkit",
    libraryDependencies ++= Seq(
      "org.scalacheck" %%% "scalacheck" % ScalaCheckVersion,
      "org.specs2" %%% "specs2-core" % Specs2Version % Test
    )
  )

/**
 * Unit tests for the core project, utilizing the support provided by testkit.
 */
lazy val tests: CrossProject = crossProject(JSPlatform, JVMPlatform, NativePlatform)
  .in(file("tests"))
  .dependsOn(core, laws % Test, kernelTestkit % Test, testkit % Test)
  .enablePlugins(BuildInfoPlugin, NoPublishPlugin)
  .settings(
    name := "cats-effect-tests",
    libraryDependencies ++= Seq(
      "org.scalacheck" %%% "scalacheck" % ScalaCheckVersion,
      "org.specs2" %%% "specs2-scalacheck" % Specs2Version % Test,
      "org.typelevel" %%% "discipline-specs2" % DisciplineVersion % Test,
      "org.typelevel" %%% "cats-kernel-laws" % CatsVersion % Test
    ),
    buildInfoPackage := "catseffect"
  )
  .jsSettings(
    Compile / scalaJSUseMainModuleInitializer := true,
    Compile / mainClass := Some("catseffect.examples.JSRunner"),
    // The default configured mapSourceURI is used for trace filtering
    scalacOptions ~= { _.filterNot(_.startsWith("-P:scalajs:mapSourceURI")) }
  )
  .jvmSettings(
    Test / fork := true,
    Test / javaOptions += s"-Dsbt.classpath=${(Test / fullClasspath).value.map(_.data.getAbsolutePath).mkString(File.pathSeparator)}"
  )

lazy val testsJS = tests.js
lazy val testsJVM = tests
  .jvm
  .enablePlugins(BuildInfoPlugin)
  .settings(
    Test / compile := {
      if (testJSIOApp.value)
        (Test / compile).dependsOn(testsJS / Compile / fastOptJS).value
      else
        (Test / compile).value
    },
    buildInfoPackage := "cats.effect",
    buildInfoKeys += testJSIOApp,
    buildInfoKeys +=
      "jsRunner" -> (testsJS / Compile / fastOptJS / artifactPath).value
  )

/**
 * Implementations lof standard functionality (e.g. Semaphore, Console, Queue) purely in terms
 * of the typeclasses, with no dependency on IO. In most cases, the *tests* for these
 * implementations will require IO, and thus those tests will be located within the core
 * project.
 */
lazy val std = crossProject(JSPlatform, JVMPlatform, NativePlatform)
  .in(file("std"))
  .dependsOn(kernel)
  .settings(
    name := "cats-effect-std",
    libraryDependencies ++= Seq(
      "org.typelevel" %% "scalac-compat-annotation" % ScalacCompatVersion % CompileTime,
      "org.scalacheck" %%% "scalacheck" % ScalaCheckVersion % Test,
      "org.specs2" %%% "specs2-scalacheck" % Specs2Version % Test
    ),
    mimaBinaryIssueFilters ++= Seq(
      // introduced by #2604, Fix Console on JS
      // changes to `cats.effect.std` package private code
      ProblemFilters.exclude[MissingClassProblem]("cats.effect.std.Console$SyncConsole"),
      // introduced by #2951
      // added configurability to Supervisor's scope termination behavior
      // the following are package-private APIs
      ProblemFilters.exclude[IncompatibleMethTypeProblem](
        "cats.effect.std.Supervisor#State.add"),
      ProblemFilters.exclude[ReversedMissingMethodProblem](
        "cats.effect.std.Supervisor#State.add"),
      ProblemFilters.exclude[ReversedMissingMethodProblem](
        "cats.effect.std.Supervisor#State.joinAll"),
      // introduced by #3000
      // package-private or private stuff
      ProblemFilters.exclude[DirectMissingMethodProblem](
        "cats.effect.std.Queue#AbstractQueue.onOfferNoCapacity"),
      ProblemFilters.exclude[ReversedMissingMethodProblem](
        "cats.effect.std.Queue#AbstractQueue.onOfferNoCapacity"),
      ProblemFilters.exclude[DirectMissingMethodProblem](
        "cats.effect.std.Queue#BoundedQueue.onOfferNoCapacity"),
      ProblemFilters.exclude[DirectMissingMethodProblem](
        "cats.effect.std.Queue#CircularBufferQueue.onOfferNoCapacity"),
      ProblemFilters.exclude[DirectMissingMethodProblem](
        "cats.effect.std.Queue#DroppingQueue.onOfferNoCapacity")
    )
  )
  .jsSettings(
    libraryDependencies += "org.scala-js" %%% "scala-js-macrotask-executor" % MacrotaskExecutorVersion % Test,
    mimaBinaryIssueFilters ++= Seq(
      // introduced by #2604, Fix Console on JS
      // changes to a static forwarder, which are meaningless on JS
      ProblemFilters.exclude[IncompatibleMethTypeProblem]("cats.effect.std.Console.make"),
      // introduced by #2905, Add a SecureRandom algebra
      // relocated a package-private class
      ProblemFilters.exclude[MissingClassProblem]("cats.effect.std.JavaSecureRandom"),
      ProblemFilters.exclude[MissingClassProblem]("cats.effect.std.JavaSecureRandom$")
    )
  )

/**
 * A trivial pair of trivial example apps primarily used to show that IOApp works as a practical
 * runtime on both target platforms.
 */
lazy val example = crossProject(JSPlatform, JVMPlatform, NativePlatform)
  .in(file("example"))
  .dependsOn(core)
  .enablePlugins(NoPublishPlugin)
  .settings(name := "cats-effect-example")
  .jsSettings(scalaJSUseMainModuleInitializer := true)

/**
 * A trivial app to test GraalVM Native image with.
 */
lazy val graalVMExample = project
  .in(file("graalvm-example"))
  .dependsOn(core.jvm)
  .enablePlugins(NoPublishPlugin, NativeImagePlugin)
  .settings(
    name := "cats-effect-graalvm-example",
    nativeImageOptions ++= Seq("--no-fallback", "-H:+ReportExceptionStackTraces"),
    nativeImageInstalled := true
  )

/**
 * JMH benchmarks for IO and other things.
 */
lazy val benchmarks = project
  .in(file("benchmarks"))
  .dependsOn(core.jvm, std.jvm)
  .settings(
    name := "cats-effect-benchmarks",
    javaOptions ++= Seq(
      "-Dcats.effect.tracing.mode=none",
      "-Dcats.effect.tracing.exceptions.enhanced=false"))
  .enablePlugins(NoPublishPlugin, JmhPlugin)

lazy val docs = project.in(file("site-docs")).dependsOn(core.jvm).enablePlugins(MdocPlugin)<|MERGE_RESOLUTION|>--- conflicted
+++ resolved
@@ -596,13 +596,10 @@
       ProblemFilters.exclude[DirectMissingMethodProblem](
         "cats.effect.NonDaemonThreadLogger.this"),
       ProblemFilters.exclude[MissingClassProblem]("cats.effect.NonDaemonThreadLogger$"),
-<<<<<<< HEAD
-      ProblemFilters.exclude[ReversedMissingMethodProblem]("cats.effect.IOLocal.scope")
-=======
       // introduced by #3284
       // internal API change
-      ProblemFilters.exclude[IncompatibleMethTypeProblem]("cats.effect.CallbackStack.apply")
->>>>>>> 89b845e8
+      ProblemFilters.exclude[IncompatibleMethTypeProblem]("cats.effect.CallbackStack.apply"),
+      ProblemFilters.exclude[ReversedMissingMethodProblem]("cats.effect.IOLocal.scope")
     ) ++ {
       if (tlIsScala3.value) {
         // Scala 3 specific exclusions
