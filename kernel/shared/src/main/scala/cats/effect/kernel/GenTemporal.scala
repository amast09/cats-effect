/*
 * Copyright 2020-2022 Typelevel
 *
 * Licensed under the Apache License, Version 2.0 (the "License");
 * you may not use this file except in compliance with the License.
 * You may obtain a copy of the License at
 *
 *     http://www.apache.org/licenses/LICENSE-2.0
 *
 * Unless required by applicable law or agreed to in writing, software
 * distributed under the License is distributed on an "AS IS" BASIS,
 * WITHOUT WARRANTIES OR CONDITIONS OF ANY KIND, either express or implied.
 * See the License for the specific language governing permissions and
 * limitations under the License.
 */

package cats.effect.kernel

import cats.{Applicative, MonadError, Monoid, Semigroup}
import cats.data._
import cats.effect.kernel.GenTemporal.handleFinite
import cats.syntax.all._

import scala.concurrent.TimeoutException
import scala.concurrent.duration.{Duration, FiniteDuration}

/**
 * A typeclass that encodes the notion of suspending fibers for a given duration. Analogous to
 * `Thread.sleep` but is only semantically blocking rather than blocking an underlying OS
 * pthread.
 */
trait GenTemporal[F[_], E] extends GenConcurrent[F, E] with Clock[F] {
  override def applicative: Applicative[F] = this

  /**
   * Semantically block the fiber for the specified duration.
   *
   * @param time
   *   The duration to semantically block for
   */
  def sleep(time: FiniteDuration): F[Unit]

  /**
   * Delay the execution of `fa` by a given duration.
   *
   * @param fa
   *   The effect to execute
   *
   * @param time
   *   The duration to wait before executing fa
   */
  def delayBy[A](fa: F[A], time: FiniteDuration): F[A] =
    productR(sleep(time))(fa)

  /**
   * Wait for the specified duration after the execution of `fa` before returning the result.
   *
   * @param fa
   *   The effect to execute
   * @param time
   *   The duration to wait after executing fa
   */
  def andWait[A](fa: F[A], time: FiniteDuration): F[A] =
    productL(fa)(sleep(time))

  /**
   * Returns an effect that either completes with the result of the source within the specified
   * time `duration` or otherwise evaluates the `fallback`.
   *
   * The source is canceled in the event that it takes longer than the specified time duration
   * to complete. Once the source has been successfully canceled (and has completed its
   * finalizers), the fallback will be sequenced. If the source is uncancelable, the resulting
   * effect will wait for it to complete before evaluating the fallback.
   *
   * @param duration
   *   The time span for which we wait for the source to complete; in the event that the
   *   specified time has passed without the source completing, the `fallback` gets evaluated
   *
   * @param fallback
   *   The task evaluated after the duration has passed and the source canceled
   */
  def timeoutTo[A](fa: F[A], duration: Duration, fallback: F[A]): F[A] =
    handleFinite(fa, duration)(finiteDuration => timeoutTo(fa, finiteDuration, fallback))

  protected def timeoutTo[A](fa: F[A], duration: FiniteDuration, fallback: F[A]): F[A] =
    flatMap(race(fa, sleep(duration))) {
      case Left(a) => pure(a)
      case Right(_) => fallback
    }

  /**
   * Returns an effect that either completes with the result of the source within the specified
   * time `duration` or otherwise raises a `TimeoutException`.
   *
   * The source is canceled in the event that it takes longer than the specified time duration
   * to complete. Once the source has been successfully canceled (and has completed its
   * finalizers), the `TimeoutException` will be raised. If the source is uncancelable, the
   * resulting effect will wait for it to complete before raising the exception.
   *
   * @param duration
   *   The time span for which we wait for the source to complete; in the event that the
   *   specified time has passed without the source completing, a `TimeoutException` is raised
   */
  def timeout[A](fa: F[A], duration: Duration)(implicit ev: TimeoutException <:< E): F[A] = {
    handleFinite(fa, duration)(finiteDuration => timeout(fa, finiteDuration))
  }

  protected def timeout[A](fa: F[A], duration: FiniteDuration)(
      implicit ev: TimeoutException <:< E): F[A] = {
    flatMap(race(fa, sleep(duration))) {
      case Left(a) => pure(a)
      case Right(_) => raiseError[A](ev(new TimeoutException(duration.toString())))
    }
  }

  /**
   * Returns an effect that either completes with the result of the source within the specified
   * time `duration` or otherwise raises a `TimeoutException`.
   *
   * The source is canceled in the event that it takes longer than the specified time duration
   * to complete. Unlike [[timeout]], the cancelation of the source will be ''requested'' but
   * not awaited, and the exception will be raised immediately upon the completion of the timer.
   * This may more closely match intuitions about timeouts, but it also violates backpressure
   * guarantees and intentionally leaks fibers.
   *
   * This combinator should be applied very carefully.
   *
   * @param duration
   *   The time span for which we wait for the source to complete; in the event that the
   *   specified time has passed without the source completing, a `TimeoutException` is raised
   * @see
   *   [[timeout]] for a variant which respects backpressure and does not leak fibers
   */
  def timeoutAndForget[A](fa: F[A], duration: Duration)(
      implicit ev: TimeoutException <:< E): F[A] = {
    handleFinite(fa, duration)(finiteDuration => timeoutAndForget(fa, finiteDuration))
  }

  protected def timeoutAndForget[A](fa: F[A], duration: FiniteDuration)(
      implicit ev: TimeoutException <:< E): F[A] =
    uncancelable { poll =>
      implicit val F: GenTemporal[F, E] = this

      racePair(fa, sleep(duration)) flatMap {
        case Left((oc, f)) =>
          poll(f.cancel *> oc.embedNever)

        case Right((f, _)) =>
          start(f.cancel) *> raiseError[A](ev(new TimeoutException(duration.toString)))
      }
    }

<<<<<<< HEAD
=======
  /**
   * Returns a nested effect which returns the time in a much faster way than
   * `Clock[F]#realTime`. This is achieved by caching the real time when the outer effect is run
   * and, when the inner effect is run, the offset is used in combination with
   * `Clock[F]#monotonic` to give an approximation of the real time. The practical benefit of
   * this is a reduction in the number of syscalls, since `realTime` will only be sequenced once
   * per `ttl` window, and it tends to be (on most platforms) multiple orders of magnitude
   * slower than `monotonic`.
   *
   * This should generally be used in situations where precise "to the millisecond" alignment to
   * the system real clock is not needed. In particular, if the system clock is updated (e.g.
   * via an NTP sync), the inner effect will not observe that update until up to `ttl`. This is
   * an acceptable tradeoff in most practical scenarios, particularly with frequent sequencing
   * of the inner effect.
   *
   * @param ttl
   *   The period of time after which the cached real time will be refreshed. Note that it will
   *   only be refreshed upon execution of the nested effect
   */
  def cachedRealTime(ttl: Duration): F[F[FiniteDuration]] = {
    implicit val self = this

    val cacheValuesF = (realTime, monotonic) mapN {
      case (realTimeNow, cacheRefreshTime) => (cacheRefreshTime, realTimeNow - cacheRefreshTime)
    }

    // Take two measurements and keep the one with the minimum offset. This will no longer be
    // required when `IO.unyielding` is merged (see #2633)
    val minCacheValuesF = (cacheValuesF, cacheValuesF) mapN {
      case (cacheValues1 @ (_, offset1), cacheValues2 @ (_, offset2)) =>
        if (offset1 < offset2) cacheValues1 else cacheValues2
    }

    minCacheValuesF.flatMap(ref).map { cacheValuesRef =>
      monotonic.flatMap { timeNow =>
        cacheValuesRef.get.flatMap {
          case (cacheRefreshTime, offset) =>
            if (timeNow >= cacheRefreshTime + ttl)
              minCacheValuesF.flatMap {
                case cacheValues @ (cacheRefreshTime, offset) =>
                  cacheValuesRef.set(cacheValues).map(_ => cacheRefreshTime + offset)
              }
            else
              pure(timeNow + offset)
        }
      }
    }
  }
>>>>>>> 504caddb
}

object GenTemporal {
  def apply[F[_], E](implicit F: GenTemporal[F, E]): F.type = F
  def apply[F[_]](implicit F: GenTemporal[F, _], d: DummyImplicit): F.type = F

  implicit def genTemporalForOptionT[F[_], E](
      implicit F0: GenTemporal[F, E]): GenTemporal[OptionT[F, *], E] =
    F0 match {
      case async: Async[F @unchecked] =>
        Async.asyncForOptionT[F](async)
      case temporal =>
        instantiateGenTemporalForOptionT(temporal)
    }

  private[kernel] def instantiateGenTemporalForOptionT[F[_], E](
      F0: GenTemporal[F, E]): OptionTTemporal[F, E] =
    new OptionTTemporal[F, E] {
      override implicit protected def F: GenTemporal[F, E] = F0
    }

  implicit def genTemporalForEitherT[F[_], E0, E](
      implicit F0: GenTemporal[F, E]): GenTemporal[EitherT[F, E0, *], E] =
    F0 match {
      case async: Async[F @unchecked] =>
        Async.asyncForEitherT[F, E0](async)
      case temporal =>
        instantiateGenTemporalForEitherT(temporal)
    }

  private[kernel] def instantiateGenTemporalForEitherT[F[_], E0, E](
      F0: GenTemporal[F, E]): EitherTTemporal[F, E0, E] =
    new EitherTTemporal[F, E0, E] {
      override implicit protected def F: GenTemporal[F, E] = F0
    }

  implicit def genTemporalForKleisli[F[_], R, E](
      implicit F0: GenTemporal[F, E]): GenTemporal[Kleisli[F, R, *], E] =
    F0 match {
      case async: Async[F @unchecked] =>
        Async.asyncForKleisli[F, R](async)
      case temporal =>
        instantiateGenTemporalForKleisli(temporal)
    }

  private[kernel] def instantiateGenTemporalForKleisli[F[_], R, E](
      F0: GenTemporal[F, E]): KleisliTemporal[F, R, E] =
    new KleisliTemporal[F, R, E] {
      override implicit protected def F: GenTemporal[F, E] = F0
    }

  implicit def genTemporalForIorT[F[_], L, E](
      implicit F0: GenTemporal[F, E],
      L0: Semigroup[L]): GenTemporal[IorT[F, L, *], E] =
    F0 match {
      case async: Async[F @unchecked] =>
        Async.asyncForIorT[F, L](async, L0)
      case temporal =>
        instantiateGenTemporalForIorT(temporal)
    }

  private[kernel] def instantiateGenTemporalForIorT[F[_], L, E](F0: GenTemporal[F, E])(
      implicit L0: Semigroup[L]): IorTTemporal[F, L, E] =
    new IorTTemporal[F, L, E] {
      override implicit protected def F: GenTemporal[F, E] = F0
      override implicit protected def L: Semigroup[L] = L0
    }

  implicit def genTemporalForWriterT[F[_], L, E](
      implicit F0: GenTemporal[F, E],
      L0: Monoid[L]): GenTemporal[WriterT[F, L, *], E] =
    F0 match {
      case async: Async[F @unchecked] =>
        Async.asyncForWriterT[F, L](async, L0)
      case temporal =>
        instantiateGenTemporalForWriterT(temporal)
    }

  def handleFinite[F[_], A](fa: F[A], duration: Duration)(f: FiniteDuration => F[A]): F[A] = {
    duration match {
      case _: Duration.Infinite => fa
      case finite: FiniteDuration => f(finite)
    }
  }

  private[kernel] def instantiateGenTemporalForWriterT[F[_], L, E](F0: GenTemporal[F, E])(
      implicit L0: Monoid[L]): WriterTTemporal[F, L, E] =
    new WriterTTemporal[F, L, E] {
      override implicit protected def F: GenTemporal[F, E] = F0
      override implicit protected def L: Monoid[L] = L0
    }

  private[kernel] trait OptionTTemporal[F[_], E]
      extends GenTemporal[OptionT[F, *], E]
      with GenConcurrent.OptionTGenConcurrent[F, E]
      with Clock.OptionTClock[F] {

    implicit protected def F: GenTemporal[F, E]
    protected def C = F

    override protected def delegate: MonadError[OptionT[F, *], E] =
      OptionT.catsDataMonadErrorForOptionT[F, E]

    def sleep(time: FiniteDuration): OptionT[F, Unit] = OptionT.liftF(F.sleep(time))

  }

  private[kernel] trait EitherTTemporal[F[_], E0, E]
      extends GenTemporal[EitherT[F, E0, *], E]
      with GenConcurrent.EitherTGenConcurrent[F, E0, E]
      with Clock.EitherTClock[F, E0] {

    implicit protected def F: GenTemporal[F, E]
    protected def C = F

    override protected def delegate: MonadError[EitherT[F, E0, *], E] =
      EitherT.catsDataMonadErrorFForEitherT[F, E, E0]

    def sleep(time: FiniteDuration): EitherT[F, E0, Unit] = EitherT.liftF(F.sleep(time))
  }

  private[kernel] trait IorTTemporal[F[_], L, E]
      extends GenTemporal[IorT[F, L, *], E]
      with GenConcurrent.IorTGenConcurrent[F, L, E]
      with Clock.IorTClock[F, L] {

    implicit protected def F: GenTemporal[F, E]
    protected def C = F

    override protected def delegate: MonadError[IorT[F, L, *], E] =
      IorT.catsDataMonadErrorFForIorT[F, L, E]

    def sleep(time: FiniteDuration): IorT[F, L, Unit] = IorT.liftF(F.sleep(time))
  }

  private[kernel] trait WriterTTemporal[F[_], L, E]
      extends GenTemporal[WriterT[F, L, *], E]
      with GenConcurrent.WriterTGenConcurrent[F, L, E]
      with Clock.WriterTClock[F, L] {

    implicit protected def F: GenTemporal[F, E]
    protected def C = F

    implicit protected def L: Monoid[L]

    override protected def delegate: MonadError[WriterT[F, L, *], E] =
      WriterT.catsDataMonadErrorForWriterT[F, L, E]

    def sleep(time: FiniteDuration): WriterT[F, L, Unit] = WriterT.liftF(F.sleep(time))
  }

  private[kernel] trait KleisliTemporal[F[_], R, E]
      extends GenTemporal[Kleisli[F, R, *], E]
      with GenConcurrent.KleisliGenConcurrent[F, R, E]
      with Clock.KleisliClock[F, R] {

    implicit protected def F: GenTemporal[F, E]
    protected def C = F

    override protected def delegate: MonadError[Kleisli[F, R, *], E] =
      Kleisli.catsDataMonadErrorForKleisli[F, R, E]

    def sleep(time: FiniteDuration): Kleisli[F, R, Unit] = Kleisli.liftF(F.sleep(time))
  }

}<|MERGE_RESOLUTION|>--- conflicted
+++ resolved
@@ -150,8 +150,6 @@
       }
     }
 
-<<<<<<< HEAD
-=======
   /**
    * Returns a nested effect which returns the time in a much faster way than
    * `Clock[F]#realTime`. This is achieved by caching the real time when the outer effect is run
@@ -200,7 +198,6 @@
       }
     }
   }
->>>>>>> 504caddb
 }
 
 object GenTemporal {
