/*
 * Copyright 2020 Typelevel
 *
 * Licensed under the Apache License, Version 2.0 (the "License");
 * you may not use this file except in compliance with the License.
 * You may obtain a copy of the License at
 *
 *     http://www.apache.org/licenses/LICENSE-2.0
 *
 * Unless required by applicable law or agreed to in writing, software
 * distributed under the License is distributed on an "AS IS" BASIS,
 * WITHOUT WARRANTIES OR CONDITIONS OF ANY KIND, either express or implied.
 * See the License for the specific language governing permissions and
 * limitations under the License.
 */

package cats.effect.kernel.syntax

<<<<<<< HEAD
import cats.effect.kernel.{Fiber, GenSpawn}
=======
import cats.effect.kernel.{Fiber, GenSpawn, Outcome, Resource}
>>>>>>> 982ec3d2

trait GenSpawnSyntax {

  implicit def genSpawnOps[F[_], A, E](
      wrapped: F[A]
  ): GenSpawnOps[F, A, E] =
    new GenSpawnOps(wrapped)
}

final class GenSpawnOps[F[_], A, E](val wrapped: F[A]) extends AnyVal {
  def start(implicit F: GenSpawn[F, E]): F[Fiber[F, E, A]] = F.start(wrapped)
<<<<<<< HEAD
=======

  def background(implicit F: GenSpawn[F, E]): Resource[F, F[Outcome[F, E, A]]] =
    F.background(wrapped)

  def uncancelable(implicit F: GenSpawn[F, E]): F[A] =
    F.uncancelable(_ => wrapped)

  def onCancel(fin: F[Unit])(implicit F: GenSpawn[F, E]): F[A] =
    F.onCancel(wrapped, fin)

  def guarantee(fin: F[Unit])(implicit F: GenSpawn[F, E]): F[A] =
    F.guarantee(wrapped, fin)

  def guaranteeCase(fin: Outcome[F, E, A] => F[Unit])(implicit F: GenSpawn[F, E]): F[A] =
    F.guaranteeCase(wrapped)(fin)

  def bracket[B](use: A => F[B])(release: A => F[Unit])(implicit F: GenSpawn[F, E]): F[B] =
    F.bracket(wrapped)(use)(release)

  def bracketCase[B](use: A => F[B])(release: (A, Outcome[F, E, B]) => F[Unit])(
      implicit F: GenSpawn[F, E]): F[B] =
    F.bracketCase(wrapped)(use)(release)
>>>>>>> 982ec3d2
}<|MERGE_RESOLUTION|>--- conflicted
+++ resolved
@@ -16,11 +16,7 @@
 
 package cats.effect.kernel.syntax
 
-<<<<<<< HEAD
-import cats.effect.kernel.{Fiber, GenSpawn}
-=======
 import cats.effect.kernel.{Fiber, GenSpawn, Outcome, Resource}
->>>>>>> 982ec3d2
 
 trait GenSpawnSyntax {
 
@@ -31,30 +27,9 @@
 }
 
 final class GenSpawnOps[F[_], A, E](val wrapped: F[A]) extends AnyVal {
+
   def start(implicit F: GenSpawn[F, E]): F[Fiber[F, E, A]] = F.start(wrapped)
-<<<<<<< HEAD
-=======
 
   def background(implicit F: GenSpawn[F, E]): Resource[F, F[Outcome[F, E, A]]] =
     F.background(wrapped)
-
-  def uncancelable(implicit F: GenSpawn[F, E]): F[A] =
-    F.uncancelable(_ => wrapped)
-
-  def onCancel(fin: F[Unit])(implicit F: GenSpawn[F, E]): F[A] =
-    F.onCancel(wrapped, fin)
-
-  def guarantee(fin: F[Unit])(implicit F: GenSpawn[F, E]): F[A] =
-    F.guarantee(wrapped, fin)
-
-  def guaranteeCase(fin: Outcome[F, E, A] => F[Unit])(implicit F: GenSpawn[F, E]): F[A] =
-    F.guaranteeCase(wrapped)(fin)
-
-  def bracket[B](use: A => F[B])(release: A => F[Unit])(implicit F: GenSpawn[F, E]): F[B] =
-    F.bracket(wrapped)(use)(release)
-
-  def bracketCase[B](use: A => F[B])(release: (A, Outcome[F, E, B]) => F[Unit])(
-      implicit F: GenSpawn[F, E]): F[B] =
-    F.bracketCase(wrapped)(use)(release)
->>>>>>> 982ec3d2
 }