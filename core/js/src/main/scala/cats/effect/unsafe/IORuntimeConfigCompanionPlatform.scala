/*
 * Copyright 2020-2022 Typelevel
 *
 * Licensed under the Apache License, Version 2.0 (the "License");
 * you may not use this file except in compliance with the License.
 * You may obtain a copy of the License at
 *
 *     http://www.apache.org/licenses/LICENSE-2.0
 *
 * Unless required by applicable law or agreed to in writing, software
 * distributed under the License is distributed on an "AS IS" BASIS,
 * WITHOUT WARRANTIES OR CONDITIONS OF ANY KIND, either express or implied.
 * See the License for the specific language governing permissions and
 * limitations under the License.
 */

package cats.effect
package unsafe

import scala.concurrent.duration.{Duration, FiniteDuration}
import scala.util.Try

private[unsafe] abstract class IORuntimeConfigCompanionPlatform { this: IORuntimeConfig.type =>
  // TODO make the cancelation and auto-yield properties have saner names
  protected final val Default: IORuntimeConfig = {
    val cancelationCheckThreshold = process
      .env("CATS_EFFECT_CANCELATION_CHECK_THRESHOLD")
      .flatMap(x => Try(x.toInt).toOption)
      .getOrElse(512)

    val autoYieldThreshold = process
      .env("CATS_EFFECT_AUTO_YIELD_THRESHOLD_MULTIPLIER")
      .flatMap(x => Try(x.toInt).toOption)
      .getOrElse(2) * cancelationCheckThreshold

    val enhancedExceptions = process
      .env("CATS_EFFECT_TRACING_EXCEPTIONS_ENHANCED")
      .flatMap(x => Try(x.toBoolean).toOption)
      .getOrElse(DefaultEnhancedExceptions)

    val traceBufferSize = process
      .env("CATS_EFFECT_TRACING_BUFFER_SIZE")
      .flatMap(x => Try(x.toInt).toOption)
      .getOrElse(DefaultTraceBufferSize)

    val shutdownHookTimeout = process
      .env("CATS_EFFECT_SHUTDOWN_HOOK_TIMEOUT")
      .flatMap(x => Try(Duration(x)).toOption)
      .getOrElse(DefaultShutdownHookTimeout)

<<<<<<< HEAD
    val cpuStarvationCheckInterval =
      process
        .env("CATS_EFFECT_CPU_STARVATION_CHECK_INTERNAL")
        .map(Duration(_))
        .flatMap { d => Try(d.asInstanceOf[FiniteDuration]).toOption }
        .getOrElse(DefaultCpuStarvationCheckInterval)

    val cpuStarvationCheckInitialDelay =
      process
        .env("CATS_EFFECT_CPU_STARVATION_CHECK_INITIALDELAY")
        .map(Duration(_))
        .getOrElse(DefaultCpuStarvationCheckInitialDelay)

    val cpuStarvationCheckThreshold =
      process
        .env("CATS_EFFECT_CPU_STARVATION_CHECK_THRESHOLD")
        .flatMap(p => Try(p.toDouble).toOption)
        .getOrElse(DefaultCpuStarvationCheckThreshold)
=======
    val reportUnhandledFiberErrors = process
      .env("CATS_EFFECT_REPORT_UNHANDLED_FIBER_ERRORS")
      .flatMap(x => Try(x.toBoolean).toOption)
      .getOrElse(DefaultReportUnhandledFiberErrors)
>>>>>>> a99bc1f8

    apply(
      cancelationCheckThreshold,
      autoYieldThreshold,
      enhancedExceptions,
      traceBufferSize,
      shutdownHookTimeout,
<<<<<<< HEAD
      cpuStarvationCheckInterval,
      cpuStarvationCheckInitialDelay,
      cpuStarvationCheckThreshold
    )
=======
      reportUnhandledFiberErrors)
>>>>>>> a99bc1f8
  }
}<|MERGE_RESOLUTION|>--- conflicted
+++ resolved
@@ -48,7 +48,11 @@
       .flatMap(x => Try(Duration(x)).toOption)
       .getOrElse(DefaultShutdownHookTimeout)
 
-<<<<<<< HEAD
+    val reportUnhandledFiberErrors = process
+      .env("CATS_EFFECT_REPORT_UNHANDLED_FIBER_ERRORS")
+      .flatMap(x => Try(x.toBoolean).toOption)
+      .getOrElse(DefaultReportUnhandledFiberErrors)
+
     val cpuStarvationCheckInterval =
       process
         .env("CATS_EFFECT_CPU_STARVATION_CHECK_INTERNAL")
@@ -67,12 +71,6 @@
         .env("CATS_EFFECT_CPU_STARVATION_CHECK_THRESHOLD")
         .flatMap(p => Try(p.toDouble).toOption)
         .getOrElse(DefaultCpuStarvationCheckThreshold)
-=======
-    val reportUnhandledFiberErrors = process
-      .env("CATS_EFFECT_REPORT_UNHANDLED_FIBER_ERRORS")
-      .flatMap(x => Try(x.toBoolean).toOption)
-      .getOrElse(DefaultReportUnhandledFiberErrors)
->>>>>>> a99bc1f8
 
     apply(
       cancelationCheckThreshold,
@@ -80,13 +78,10 @@
       enhancedExceptions,
       traceBufferSize,
       shutdownHookTimeout,
-<<<<<<< HEAD
+      reportUnhandledFiberErrors,
       cpuStarvationCheckInterval,
       cpuStarvationCheckInitialDelay,
       cpuStarvationCheckThreshold
     )
-=======
-      reportUnhandledFiberErrors)
->>>>>>> a99bc1f8
   }
 }