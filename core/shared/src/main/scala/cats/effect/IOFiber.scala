/*
 * Copyright 2020 Typelevel
 *
 * Licensed under the Apache License, Version 2.0 (the "License");
 * you may not use this file except in compliance with the License.
 * You may obtain a copy of the License at
 *
 *     http://www.apache.org/licenses/LICENSE-2.0
 *
 * Unless required by applicable law or agreed to in writing, software
 * distributed under the License is distributed on an "AS IS" BASIS,
 * WITHOUT WARRANTIES OR CONDITIONS OF ANY KIND, either express or implied.
 * See the License for the specific language governing permissions and
 * limitations under the License.
 */

package cats.effect

import cats.~>
import cats.implicits._

import scala.annotation.{switch, tailrec}
import scala.concurrent.ExecutionContext
import scala.concurrent.duration._
import scala.util.control.NonFatal

import java.util.concurrent.RejectedExecutionException
import java.util.concurrent.atomic.{AtomicBoolean, AtomicInteger, AtomicReference}

/*
 * Rationale on memory barrier exploitation in this class...
 *
 * The runloop is held by a single thread at any moment in
 * time. This is ensured by the `suspended` AtomicBoolean,
 * which is set to `true` when evaluation of an `Async` causes
 * us to semantically block. Releasing the runloop can thus
 * only be done by passing through a write barrier (on `suspended`),
 * and relocating that runloop can itself only be achieved by
 * passing through that same read/write barrier (a CAS on
 * `suspended`).
 *
 * Separate from this, the runloop may be *relocated* to a different
 * thread – for example, when evaluating Cede. When this happens,
 * we pass through a read/write barrier within the Executor as
 * we enqueue the action to restart the runloop, and then again
 * when that action is dequeued on the new thread. This ensures
 * that everything is appropriately published.
 *
 * By this argument, the `conts` stack is non-volatile and can be
 * safely implemented with an array. It is only accessed by one
 * thread at a time (so there are no atomicity concerns), and it
 * only becomes relevant to another thread after passing through
 * either an executor or the `suspended` gate, both of which
 * would ensure safe publication of writes. `ctxs`, `currentCtx`,
 * `masks`, `objectState`, and `booleanState` are all subject to
 * similar arguments. `cancel` and `join` are only made visible
 * by the Executor read/write barriers, but their writes are
 * merely a fast-path and are not necessary for correctness.
 */
private[effect] final class IOFiber[A](
    name: String,
    scheduler: unsafe.Scheduler,
    blockingEc: ExecutionContext,
    initMask: Int)
    extends FiberIO[A]
    with Runnable {
  import IO._

  // I would rather have these on the stack, but we can't because we sometimes need to relocate our runloop to another fiber
  private[this] var conts: ByteStack = _

  // fast-path to head
  private[this] var currentCtx: ExecutionContext = _
  private[this] var ctxs: ArrayStack[ExecutionContext] = _

  // TODO a non-volatile cancel bit is very unlikely to be observed, in practice, until we hit an async boundary
  private[this] var canceled: Boolean = false

  // allow for 255 masks before conflicting; 255 chosen because it is a familiar bound, and because it's evenly divides UnsignedInt.MaxValue
  // this scheme gives us 16,843,009 (~2^24) potential derived fibers before masks can conflict
  private[this] val childMask: Int = initMask + 255

  private[this] var masks: Int = initMask
  // TODO reason about whether or not the final finalizers are visible here
  private[this] val finalizers = new ArrayStack[IO[Unit]](16)

  private[this] val callbacks = new CallbackStack[A](null)

  // true when semantically blocking (ensures that we only unblock *once*)
  private[this] val suspended: AtomicBoolean = new AtomicBoolean(true)

  // TODO we may be able to weaken this to just a @volatile
  private[this] val outcome: AtomicReference[OutcomeIO[A]] =
    new AtomicReference()

  private[this] val objectState = new ArrayStack[AnyRef](16)

  private[this] val MaxStackDepth = 512
  private[this] val childCount = IOFiber.childCount

  // Preallocated closures for resuming the run loop on a new thread. For a given `IOFiber` instance,
  // only a single instance of these closures is used at a time, because the run loop is suspended.
  // Therefore, they can be preallocated and their parameters mutated before each use.
  private[this] var asyncContinueClosure = new AsyncContinueClosure()
  private[this] var blockingClosure = new BlockingClosure()
  private[this] var afterBlockingSuccessfulClosure = new AfterBlockingSuccessfulClosure()
  private[this] var afterBlockingFailedClosure = new AfterBlockingFailedClosure()
  private[this] var evalOnClosure = new EvalOnClosure()
  private[this] var cedeClosure = new CedeClosure()

  // similar prefetch for AsyncState
  private[this] val AsyncStateInitial = AsyncState.Initial
  private[this] val AsyncStateRegisteredNoFinalizer = AsyncState.RegisteredNoFinalizer
  private[this] val AsyncStateRegisteredWithFinalizer = AsyncState.RegisteredWithFinalizer

  // continuation ids (should all be inlined)
  private[this] val MapK: Byte = 0
  private[this] val FlatMapK: Byte = 1
  private[this] val CancelationLoopK: Byte = 2
  private[this] val RunTerminusK: Byte = 3
  private[this] val AsyncK: Byte = 4
  private[this] val EvalOnK: Byte = 5
  private[this] val HandleErrorWithK: Byte = 6
  private[this] val OnCancelK: Byte = 7
  private[this] val UncancelableK: Byte = 8
  private[this] val UnmaskK: Byte = 9

  // similar prefetch for Outcome
  private[this] val OutcomeCanceled = IOFiber.OutcomeCanceled.asInstanceOf[OutcomeIO[A]]

  def this(
      scheduler: unsafe.Scheduler,
      blockingEc: ExecutionContext,
      cb: OutcomeIO[A] => Unit,
      initMask: Int) = {
    this("main", scheduler, blockingEc, initMask)
    callbacks.push(cb)
  }

  var cancel: IO[Unit] = IO uncancelable { _ =>
    IO defer {
      canceled = true

//      println(s"${name}: attempting cancellation")

      // check to see if the target fiber is suspended
      if (resume()) {
        // ...it was! was it masked?
        if (isUnmasked()) {
          // ...nope! take over the target fiber's runloop and run the finalizers
          // println(s"<$name> running cancelation (finalizers.length = ${finalizers.unsafeIndex()})")

          // if we have async finalizers, runLoop may return early
          IO.async_[Unit] { fin =>
//            println(s"${name}: canceller started at ${Thread.currentThread().getName} + ${suspended.get()}")
            asyncCancel(fin)
          }
        } else {
          // it was masked, so we need to wait for it to finish whatever it was doing and cancel itself
          suspend() // allow someone else to take the runloop
          join.void
        }
      } else {
//        println(s"${name}: had to join")
        // it's already being run somewhere; await the finalizers
        join.void
      }
    }
  }

  // this is swapped for an IO.pure(outcome.get()) when we complete
  var join: IO[OutcomeIO[A]] =
    IO.async { cb =>
      IO {
        val handle = registerListener(oc => cb(Right(oc)))

        if (handle == null)
          None // we were already invoked, so no CallbackStack needs to be managed
        else
          Some(IO(handle.clearCurrent()))
      }
    }

  ///////////////////////////////////////////////////////////////////////////////////////////
  // Mutable state useful only when starting a fiber as a `java.lang.Runnable`. Should not //
  // be directly referenced anywhere in the code.                                          //
  ///////////////////////////////////////////////////////////////////////////////////////////
  private[this] var startIO: IO[Any] = _
  private[this] var startEC: ExecutionContext = _

  private[effect] def prepare(io: IO[Any], ec: ExecutionContext): Unit = {
    startIO = io
    startEC = ec
  }

  /**
   * @note This method should not be used outside of the IO run loop under any circumstance.
   */
  def run(): Unit =
    exec(startIO, startEC)

  // can return null, meaning that no CallbackStack needs to be later invalidated
  private def registerListener(listener: OutcomeIO[A] => Unit): CallbackStack[A] = {
    if (outcome.get() == null) {
      val back = callbacks.push(listener)

      // double-check
      if (outcome.get() != null) {
        back.clearCurrent()
        listener(outcome.get()) // the implementation of async saves us from double-calls
        null
      } else {
        back
      }
    } else {
      listener(outcome.get())
      null
    }
  }

  private[effect] def exec(cur: IO[Any], ec: ExecutionContext): Unit = {
    if (resume()) {
      //      println(s"$name: starting at ${Thread.currentThread().getName} + ${suspended.get()}")

      conts = new ByteStack(16)
      conts.push(RunTerminusK)

      ctxs = new ArrayStack[ExecutionContext](2)
      currentCtx = ec
      ctxs.push(ec)

      runLoop(cur, 0)
    }
  }

  // Only the owner of the run-loop can invoke this.
  // Should be invoked at most once per fiber before termination.
  private[this] def done(oc: OutcomeIO[A]): Unit = {
//     println(s"<$name> invoking done($oc); callback = ${callback.get()}")
    join = IO.pure(oc)
    cancel = IO.unit

    outcome.set(oc)

    try {
      callbacks(oc)
    } finally {
      callbacks.lazySet(null) // avoid leaks
    }

    // need to reset masks to 0 to terminate async callbacks
    // busy spinning in `loop`.
    masks = initMask
    // full memory barrier to publish masks
    suspended.set(false)

    // clear out literally everything to avoid any possible memory leaks

    // conts may be null if the fiber was cancelled before it was started
    if (conts != null)
      conts.invalidate()

    currentCtx = null
    ctxs = null

    objectState.invalidate()

    finalizers.invalidate()

    startIO = null
    startEC = null

    asyncContinueClosure = null
    blockingClosure = null
    afterBlockingSuccessfulClosure = null
    afterBlockingFailedClosure = null
    evalOnClosure = null
    cedeClosure = null
  }

  /*
  4 possible cases for callback and cancellation:
  1. Callback completes before cancelation and takes over the runloop
  2. Callback completes after cancelation and takes over runloop
  3. Callback completes after cancelation and can't take over the runloop
  4. Callback completes after cancelation and after the finalizers have run, so it can take the runloop, but shouldn't
   */
  private[this] def asyncContinue(
      state: AtomicReference[AsyncState],
      e: Either[Throwable, Any]): Unit = {
    state.lazySet(AsyncStateInitial) // avoid leaks

    val ec = currentCtx

    if (!shouldFinalize()) {
      asyncContinueClosure.prepare(e)
      execute(ec)(asyncContinueClosure)
    } else {
      asyncCancel(null)
    }
  }

  private[this] def asyncCancel(cb: Either[Throwable, Unit] => Unit): Unit = {
    //       println(s"<$name> running cancelation (finalizers.length = ${finalizers.unsafeIndex()})")
    if (!finalizers.isEmpty()) {
      objectState.push(cb)

      conts = new ByteStack(16)
      conts.push(CancelationLoopK)

      // suppress all subsequent cancelation on this fiber
      masks += 1
      //    println(s"$name: Running finalizers on ${Thread.currentThread().getName}")
      runLoop(finalizers.pop(), 0)
    } else {
      if (cb != null)
        cb(Right(()))

      done(OutcomeCanceled)
    }
  }

  // masks encoding: initMask => no masks, ++ => push, -- => pop
  @tailrec
  private[this] def runLoop(cur0: IO[Any], iteration: Int): Unit = {
    // cur0 will be null when we're semantically blocked
    if (cur0 == null) {
      return
    }

    val nextIteration = if (iteration > 512) {
      readBarrier()
      0
    } else {
      iteration + 1
    }

    if (shouldFinalize()) {
      asyncCancel(null)
    } else {
      // println(s"<$name> looping on $cur0")
      if (!conts.isEmpty()) {
        (cur0.tag: @switch) match {
          case 0 =>
            val cur = cur0.asInstanceOf[Pure[Any]]
            runLoop(succeeded(cur.value, 0), nextIteration)

          case 1 =>
            val cur = cur0.asInstanceOf[Delay[Any]]

            val next: IO[Any] =
              try succeeded(cur.thunk(), 0)
              catch {
                case NonFatal(t) =>
                  failed(t, 0)
              }

            runLoop(next, nextIteration)

          case 2 =>
            val cur = cur0.asInstanceOf[Blocking[Any]]
            blockingClosure.prepare(cur, nextIteration)
            blockingEc.execute(blockingClosure)

          case 3 =>
            val cur = cur0.asInstanceOf[Error]
            runLoop(failed(cur.t, 0), nextIteration)

          case 4 =>
            val cur = cur0.asInstanceOf[Async[Any]]

            val done = new AtomicBoolean()

            /*
             * The purpose of this buffer is to ensure that registration takes
             * primacy over callbacks in the event that registration produces
             * errors in sequence. This implements a "queueing" semantic to
             * the callbacks, implying that the callback is sequenced after
             * registration has fully completed, giving us deterministic
             * serialization.
             */
            val state = new AtomicReference[AsyncState](AsyncStateInitial)

            objectState.push(done)
            objectState.push(state)

            val next = cur.k { e =>
              // println(s"<$name> callback run with $e")
              if (!done.getAndSet(true)) {
                val old = state.getAndSet(AsyncState.Complete(e))

                /*
                 * We *need* to own the runloop when we return, so we CAS loop
                 * on suspended to break the race condition in AsyncK where
                 * `state` is set but suspend() has not yet run. If `state` is
                 * set then `suspend()` should be right behind it *unless* we
                 * have been canceled. If we were canceled, then some other
                 * fiber is taking care of our finalizers and will have
                 * marked suspended as false, meaning that `canceled` will be set
                 * to true. Either way, we won't own the runloop.
                 */
                @tailrec
                def loop(): Unit = {
                  if (resume()) {
                    if (old == AsyncStateRegisteredWithFinalizer) {
                      // we completed and were not canceled, so we pop the finalizer
                      // note that we're safe to do so since we own the runloop
                      finalizers.pop()
                    }

                    asyncContinue(state, e)
                  } else if (!shouldFinalize()) {
                    loop()
                  }

                  // If we reach this point, it means that somebody else owns the run-loop
                  // and will handle cancellation.
                }

                if (old != AsyncStateInitial) {
                  // registration already completed, we're good to go
                  loop()
                }
              }
            }

            conts.push(AsyncK)
            runLoop(next, nextIteration)

          // ReadEC
          case 5 =>
            runLoop(succeeded(currentCtx, 0), nextIteration)

          case 6 =>
            val cur = cur0.asInstanceOf[EvalOn[Any]]

            // fast-path when it's an identity transformation
            if (cur.ec eq currentCtx) {
              runLoop(cur.ioa, nextIteration)
            } else {
              val ec = cur.ec
              currentCtx = ec
              ctxs.push(ec)
              conts.push(EvalOnK)

              evalOnClosure.prepare(cur.ioa, nextIteration)
              execute(ec)(evalOnClosure)
            }

          case 7 =>
            val cur = cur0.asInstanceOf[Map[Any, Any]]

            objectState.push(cur.f)
            conts.push(MapK)

            runLoop(cur.ioe, nextIteration)

          case 8 =>
            val cur = cur0.asInstanceOf[FlatMap[Any, Any]]

            objectState.push(cur.f)
            conts.push(FlatMapK)

            runLoop(cur.ioe, nextIteration)

          case 9 =>
            val cur = cur0.asInstanceOf[HandleErrorWith[Any]]

            objectState.push(cur.f)
            conts.push(HandleErrorWithK)

            runLoop(cur.ioa, nextIteration)

          case 10 =>
            val cur = cur0.asInstanceOf[OnCancel[Any]]

            finalizers.push(EvalOn(cur.fin, currentCtx))
            // println(s"pushed onto finalizers: length = ${finalizers.unsafeIndex()}")

            conts.push(OnCancelK)
            runLoop(cur.ioa, nextIteration)

          case 11 =>
            val cur = cur0.asInstanceOf[Uncancelable[Any]]

            masks += 1
            val id = masks
            val poll = new (IO ~> IO) {
              def apply[B](ioa: IO[B]) = IO.Unmask(ioa, id)
            }

            conts.push(UncancelableK)
            runLoop(cur.body(poll), nextIteration)

          // Canceled
          case 12 =>
            canceled = true
            if (!isUnmasked()) {
              runLoop(succeeded((), 0), nextIteration)
            } else {
              // run finalizers immediately
              asyncCancel(null)
            }

          case 13 =>
            val cur = cur0.asInstanceOf[Start[Any]]

            val childName = s"start-${childCount.getAndIncrement()}"
            val initMask2 = childMask

            val fiber = new IOFiber[Any](childName, scheduler, blockingEc, initMask2)

            // println(s"<$name> spawning <$childName>")

            val ec = currentCtx
            fiber.prepare(cur.ioa, ec)
            execute(ec)(fiber)

            runLoop(succeeded(fiber, 0), nextIteration)

          case 14 =>
            // TODO self-cancelation within a nested poll could result in deadlocks in `both`
            // example: uncancelable(p => F.both(fa >> p(canceled) >> fc, fd)).
            // when we check cancelation in the parent fiber, we are using the masking at the point of racePair, rather than just trusting the masking at the point of the poll
            val cur = cur0.asInstanceOf[RacePair[Any, Any]]

            val next =
              IO.async[Either[(OutcomeIO[Any], FiberIO[Any]), (FiberIO[Any], OutcomeIO[Any])]] {
                cb =>
                  IO {
                    val initMask2 = childMask
                    val fiberA = new IOFiber[Any](
                      s"racePair-left-${childCount.getAndIncrement()}",
                      scheduler,
                      blockingEc,
                      initMask2)
                    val fiberB = new IOFiber[Any](
                      s"racePair-right-${childCount.getAndIncrement()}",
                      scheduler,
                      blockingEc,
                      initMask2)

                    fiberA.registerListener(oc => cb(Right(Left((oc, fiberB)))))
                    fiberB.registerListener(oc => cb(Right(Right((fiberA, oc)))))

                    val ec = currentCtx
                    fiberA.prepare(cur.ioa, ec)
                    fiberB.prepare(cur.iob, ec)
                    execute(ec)(fiberA)
                    execute(ec)(fiberB)

                    Some(fiberA.cancel.both(fiberB.cancel).void)
                  }
              }

            runLoop(next, nextIteration)

          case 15 =>
            val cur = cur0.asInstanceOf[Sleep]

            val next = IO.async[Unit] { cb =>
              IO {
                val cancel = scheduler.sleep(cur.delay, () => cb(Right(())))
                Some(IO(cancel.run()))
              }
            }

            runLoop(next, nextIteration)

          // RealTime
          case 16 =>
            runLoop(succeeded(scheduler.nowMillis().millis, 0), nextIteration)

          // Monotonic
          case 17 =>
            runLoop(succeeded(scheduler.monotonicNanos().nanos, 0), nextIteration)

          // Cede
          case 18 =>
            cedeClosure.prepare(nextIteration)
            currentCtx.execute(cedeClosure)

          case 19 =>
            val cur = cur0.asInstanceOf[Unmask[Any]]

            if (masks == cur.id) {
              masks -= 1
              conts.push(UnmaskK)
            }

            runLoop(cur.ioa, nextIteration)
        }
      }
    }
  }

  // We should attempt finalization if all of the following are true:
  // 1) We own the runloop
  // 2) We have been cancelled
  // 3) We are unmasked
  private[this] def shouldFinalize(): Boolean =
    canceled && isUnmasked()

  private[this] def isUnmasked(): Boolean =
    masks == initMask

  private[this] def resume(): Boolean =
    suspended.compareAndSet(true, false)

  private[this] def suspend(): Unit =
    suspended.set(true)

  private[this] def suspendWithFinalizationCheck(): Unit = {
    // full memory barrier
    suspended.compareAndSet(false, true)
    // race condition check: we may have been cancelled before we suspended
    if (shouldFinalize()) {
      // if we can acquire the run-loop, we can run the finalizers
      // otherwise somebody else picked it up and will run finalizers
      if (resume()) {
        asyncCancel(null)
      }
    }
  }

  // returns the *new* context, not the old
  private[this] def popContext(): ExecutionContext = {
    ctxs.pop()
    val ec = ctxs.peek()
    currentCtx = ec
    ec
  }

  @tailrec
  private[this] def succeeded(result: Any, depth: Int): IO[Any] =
    (conts.pop(): @switch) match {
      case 0 => mapK(result, depth)
      case 1 => flatMapK(result, depth)
      case 2 => cancelationLoopSuccessK()
      case 3 => runTerminusSuccessK(result)
      case 4 => asyncSuccessK(result)
      case 5 => evalOnSuccessK(result)
      case 6 =>
        // handleErrorWithK
        // this is probably faster than the pre-scan we do in failed, since handlers are rarer than flatMaps
        objectState.pop()
        succeeded(result, depth)
      case 7 => onCancelSuccessK(result, depth)
      case 8 => uncancelableSuccessK(result, depth)
      case 9 => unmaskSuccessK(result, depth)
    }

  private[this] def failed(error: Throwable, depth: Int): IO[Any] = {
    // println(s"<$name> failed() with $error")
    val buffer = conts.unsafeBuffer()

    var i = conts.unsafeIndex() - 1
    val orig = i
    var k: Byte = -1

    while (i >= 0 && k < 0) {
      if (buffer(i) == FlatMapK || buffer(i) == MapK)
        i -= 1
      else
        k = buffer(i)
    }

    conts.unsafeSet(i)
    objectState.unsafeSet(objectState.unsafeIndex() - (orig - i))

    // has to be duplicated from succeeded to ensure call-site monomorphism
    (k: @switch) match {
      // (case 0) will never continue to mapK
      // (case 1) will never continue to flatMapK
      case 2 => cancelationLoopFailureK(error)
      case 3 => runTerminusFailureK(error)
      case 4 => asyncFailureK(error, depth)
      case 5 => evalOnFailureK(error)
      case 6 => handleErrorWithK(error, depth)
      case 7 => onCancelFailureK(error, depth)
      case 8 => uncancelableFailureK(error, depth)
      case 9 => unmaskFailureK(error, depth)
    }
  }

  private[this] def execute(ec: ExecutionContext)(action: Runnable): Unit = {
    readBarrier()

    try {
      ec.execute(action)
    } catch {
      case _: RejectedExecutionException =>
        () // swallow this exception, since it means we're being externally murdered, so we should just... drop the runloop
    }
  }

  // TODO figure out if the JVM ever optimizes this away
  private[this] def readBarrier(): Unit = {
    suspended.get()
    ()
  }

  private[effect] def debug(): Unit = {
    println("================")
    println(s"fiber: $name")
    println("================")
    println(s"conts = ${conts.unsafeBuffer().toList.filterNot(_ == 0)}")
    println(s"canceled = $canceled")
    println(s"masks = $masks (out of initMask = $initMask)")
    println(s"suspended = ${suspended.get()}")
    println(s"outcome = ${outcome.get()}")
  }

  ///////////////////////////////////////////////
  // Implementations of preallocated closures. //
  ///////////////////////////////////////////////

  private[this] final class AsyncContinueClosure extends Runnable {
    private[this] var either: Either[Throwable, Any] = _

    def prepare(e: Either[Throwable, Any]): Unit =
      either = e

    def run(): Unit = {
      val next = either match {
        case Left(t) => failed(t, 0)
        case Right(a) => succeeded(a, 0)
      }

      runLoop(next, 0)
    }
  }

  private[this] final class BlockingClosure extends Runnable {
    private[this] var cur: Blocking[Any] = _
    private[this] var nextIteration: Int = 0

    def prepare(c: Blocking[Any], ni: Int): Unit = {
      cur = c
      nextIteration = ni
    }

    def run(): Unit = {
      try {
        val r = cur.thunk()
        afterBlockingSuccessfulClosure.prepare(r, nextIteration)
        currentCtx.execute(afterBlockingSuccessfulClosure)
      } catch {
        case NonFatal(t) =>
          afterBlockingFailedClosure.prepare(t, nextIteration)
          currentCtx.execute(afterBlockingFailedClosure)
      }
    }
  }

  private[this] final class AfterBlockingSuccessfulClosure extends Runnable {
    private[this] var result: Any = _
    private[this] var nextIteration: Int = 0

    def prepare(r: Any, ni: Int): Unit = {
      result = r
      nextIteration = ni
    }

    def run(): Unit =
      runLoop(succeeded(result, 0), nextIteration)
  }

  private[this] final class AfterBlockingFailedClosure extends Runnable {
    private[this] var error: Throwable = _
    private[this] var nextIteration: Int = 0

    def prepare(t: Throwable, ni: Int): Unit = {
      error = t
      nextIteration = ni
    }

    def run(): Unit =
      runLoop(failed(error, 0), nextIteration)
  }

  private[this] final class EvalOnClosure extends Runnable {
    private[this] var ioa: IO[Any] = _
    private[this] var nextIteration: Int = 0

    def prepare(io: IO[Any], ni: Int): Unit = {
      ioa = io
      nextIteration = ni
    }

    def run(): Unit =
      runLoop(ioa, nextIteration)
  }

  private[this] final class CedeClosure extends Runnable {
    private[this] var nextIteration: Int = 0

    def prepare(ni: Int): Unit =
      nextIteration = ni

    def run(): Unit =
      runLoop(succeeded((), 0), nextIteration)
  }

  //////////////////////////////////////
  // Implementations of continuations //
  //////////////////////////////////////

  private[this] def mapK(result: Any, depth: Int): IO[Any] = {
    val f = objectState.pop().asInstanceOf[Any => Any]

    var success = false

    val transformed =
      try {
        val back = f(result)
        success = true
        back
      } catch {
        case NonFatal(t) => t
      }

    if (depth > MaxStackDepth) {
      if (success)
        IO.Pure(transformed)
      else
        IO.Error(transformed.asInstanceOf[Throwable])
    } else {
      if (success)
        succeeded(transformed, depth + 1)
      else
        failed(transformed.asInstanceOf[Throwable], depth + 1)
    }
  }

  private[this] def flatMapK(result: Any, depth: Int): IO[Any] = {
    val f = objectState.pop().asInstanceOf[Any => IO[Any]]

    try f(result)
    catch {
      case NonFatal(t) => failed(t, depth + 1)
    }
  }

  private[this] def cancelationLoopSuccessK(): IO[Any] = {
    if (!finalizers.isEmpty()) {
      conts.push(CancelationLoopK)
      runLoop(finalizers.pop(), 0)
    } else {
      // resume external canceller
      val cb = objectState.pop()
      if (cb != null) {
        cb.asInstanceOf[Either[Throwable, Unit] => Unit](Right(()))
      }
      // resume joiners
      done(OutcomeCanceled)
    }

    null
  }

  private[this] def cancelationLoopFailureK(t: Throwable): IO[Any] = {
    currentCtx.reportFailure(t)

    cancelationLoopSuccessK()
  }

  private[this] def runTerminusSuccessK(result: Any): IO[Any] = {
    val outcome: OutcomeIO[A] =
      if (canceled) // this can happen if we don't check the canceled flag before completion
        OutcomeCanceled
      else
        Outcome.Completed(IO.pure(result.asInstanceOf[A]))

    done(outcome)
    null
  }

  private[this] def runTerminusFailureK(t: Throwable): IO[Any] = {
    val outcome: OutcomeIO[A] =
      if (canceled) // this can happen if we don't check the canceled flag before completion
        OutcomeCanceled
      else
        Outcome.Errored(t)

    done(outcome)
    null
  }

  private[this] def asyncSuccessK(result: Any): IO[Any] = {
    val state = objectState.pop().asInstanceOf[AtomicReference[AsyncState]]
    objectState.pop()

    if (isUnmasked()) {
      result.asInstanceOf[Option[IO[Unit]]] match {
        case Some(cancelToken) =>
          finalizers.push(cancelToken)

          if (!state.compareAndSet(AsyncStateInitial, AsyncStateRegisteredWithFinalizer)) {
            // the callback was invoked before registration
            finalizers.pop()
            asyncContinue(state, state.get().result)
          } else {
            suspendWithFinalizationCheck()
          }

        case None =>
          if (!state.compareAndSet(AsyncStateInitial, AsyncStateRegisteredNoFinalizer)) {
            // the callback was invoked before registration
            asyncContinue(state, state.get().result)
          } else {
            suspendWithFinalizationCheck()
          }
      }
    } else {
      // if we're masked, then don't even bother registering the cancel token
      if (!state.compareAndSet(AsyncStateInitial, AsyncStateRegisteredNoFinalizer)) {
        // the callback was invoked before registration
        asyncContinue(state, state.get().result)
      } else {
        suspendWithFinalizationCheck()
      }
    }

    null
  }

  private[this] def asyncFailureK(t: Throwable, depth: Int): IO[Any] = {
    val state = objectState.pop().asInstanceOf[AtomicReference[AsyncState]]
    val done = objectState.pop().asInstanceOf[AtomicBoolean]

    if (!done.getAndSet(true)) {
      // if we get an error before the callback, then propagate
      failed(t, depth + 1)
    } else {
      // we got the error *after* the callback, but we have queueing semantics
      // therefore, side-channel the callback results
      // println(state.get())
<<<<<<< HEAD
      currentCtx.reportFailure(new Throwable(""))
=======
      // currentCtx.reportFailure(new AsyncRegistrationException(state.get()))
>>>>>>> 894567c1

      asyncContinue(state, Left(t))

      null
    }
  }

  private[this] def evalOnSuccessK(result: Any): IO[Any] = {
    val ec = popContext()

    if (!shouldFinalize()) {
      afterBlockingSuccessfulClosure.prepare(result, 0)
      execute(ec)(afterBlockingSuccessfulClosure)
    } else {
      asyncCancel(null)
    }

    null
  }

  private[this] def evalOnFailureK(t: Throwable): IO[Any] = {
    val ec = popContext()

    if (!shouldFinalize()) {
      afterBlockingFailedClosure.prepare(t, 0)
      execute(ec)(afterBlockingFailedClosure)
    } else {
      asyncCancel(null)
    }

    null
  }

  private[this] def handleErrorWithK(t: Throwable, depth: Int): IO[Any] = {
    val f = objectState.pop().asInstanceOf[Throwable => IO[Any]]

    try f(t)
    catch {
      case NonFatal(t) => failed(t, depth + 1)
    }
  }

  private[this] def onCancelSuccessK(result: Any, depth: Int): IO[Any] = {
    finalizers.pop()
    succeeded(result, depth + 1)
  }

  private[this] def onCancelFailureK(t: Throwable, depth: Int): IO[Any] = {
    finalizers.pop()
    failed(t, depth + 1)
  }

  private[this] def uncancelableSuccessK(result: Any, depth: Int): IO[Any] = {
    masks -= 1
    succeeded(result, depth + 1)
  }

  private[this] def uncancelableFailureK(t: Throwable, depth: Int): IO[Any] = {
    masks -= 1
    failed(t, depth + 1)
  }

  private[this] def unmaskSuccessK(result: Any, depth: Int): IO[Any] = {
    masks += 1
    succeeded(result, depth + 1)
  }

  private[this] def unmaskFailureK(t: Throwable, depth: Int): IO[Any] = {
    masks += 1
    failed(t, depth + 1)
  }
}

private object IOFiber {
  private val childCount = new AtomicInteger(0)

  // prefetch
  final private val OutcomeCanceled = Outcome.Canceled()
}<|MERGE_RESOLUTION|>--- conflicted
+++ resolved
@@ -936,11 +936,7 @@
       // we got the error *after* the callback, but we have queueing semantics
       // therefore, side-channel the callback results
       // println(state.get())
-<<<<<<< HEAD
-      currentCtx.reportFailure(new Throwable(""))
-=======
       // currentCtx.reportFailure(new AsyncRegistrationException(state.get()))
->>>>>>> 894567c1
 
       asyncContinue(state, Left(t))
 
