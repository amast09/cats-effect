--- conflicted
+++ resolved
@@ -37,7 +37,7 @@
   def createWorkStealingComputeThreadPool(
       threads: Int = Math.max(2, Runtime.getRuntime().availableProcessors()),
       threadPrefix: String = "io-compute",
-<<<<<<< HEAD
+      blockerThreadPrefix: String = DefaultBlockerPrefix,
       runtimeBlockingExpiration: Duration = 60.seconds,
       reportFailure: Throwable => Unit = _.printStackTrace())
       : (WorkStealingThreadPool, () => Unit) = {
@@ -45,14 +45,9 @@
       new WorkStealingThreadPool(
         threads,
         threadPrefix,
+        blockerThreadPrefix,
         runtimeBlockingExpiration,
         reportFailure)
-=======
-      blockerThreadPrefix: String = DefaultBlockerPrefix)
-      : (WorkStealingThreadPool, () => Unit) = {
-    val threadPool =
-      new WorkStealingThreadPool(threads, threadPrefix, blockerThreadPrefix, self)
->>>>>>> 3645d81a
 
     val unregisterMBeans =
       if (isStackTracing) {
@@ -119,7 +114,6 @@
       })
   }
 
-<<<<<<< HEAD
   @deprecated(
     message = "Replaced by the simpler and safer `createWorkStealingComputePool`",
     since = "3.4.0"
@@ -127,16 +121,17 @@
   def createDefaultComputeThreadPool(
       self: => IORuntime,
       threads: Int = Math.max(2, Runtime.getRuntime().availableProcessors()),
-      threadPrefix: String = "io-compute"): (WorkStealingThreadPool, () => Unit) =
-    createWorkStealingComputeThreadPool(threads, threadPrefix)
-=======
+      threadPrefix: String = "io-compute",
+      blockerThreadPrefix: String = DefaultBlockerPrefix)
+      : (WorkStealingThreadPool, () => Unit) =
+    createWorkStealingComputeThreadPool(threads, threadPrefix, blockerThreadPrefix)
+
   @deprecated("bincompat shim for previous default method overload", "3.3.13")
   def createDefaultComputeThreadPool(
       self: () => IORuntime,
       threads: Int,
       threadPrefix: String): (WorkStealingThreadPool, () => Unit) =
     createDefaultComputeThreadPool(self(), threads, threadPrefix)
->>>>>>> 3645d81a
 
   def createDefaultBlockingExecutionContext(
       threadPrefix: String = "io-blocking"): (ExecutionContext, () => Unit) = {
