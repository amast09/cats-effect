--- conflicted
+++ resolved
@@ -180,13 +180,8 @@
       installGlobal {
         val (compute, _) = createWorkStealingComputeThreadPool()
         val (blocking, _) = createDefaultBlockingExecutionContext()
-<<<<<<< HEAD
 
         IORuntime(compute, blocking, compute, () => (), IORuntimeConfig())
-=======
-        val (scheduler, _) = createDefaultScheduler()
-        IORuntime(compute, blocking, scheduler, () => (), IORuntimeConfig())
->>>>>>> 5ba55435
       }
     }
 
