/*
 * Copyright 2020-2022 Typelevel
 *
 * Licensed under the Apache License, Version 2.0 (the "License");
 * you may not use this file except in compliance with the License.
 * You may obtain a copy of the License at
 *
 *     http://www.apache.org/licenses/LICENSE-2.0
 *
 * Unless required by applicable law or agreed to in writing, software
 * distributed under the License is distributed on an "AS IS" BASIS,
 * WITHOUT WARRANTIES OR CONDITIONS OF ANY KIND, either express or implied.
 * See the License for the specific language governing permissions and
 * limitations under the License.
 */

package cats.effect.std

import cats.{~>, Contravariant, Functor, Invariant, Monad}
import cats.effect.kernel.{Deferred, GenConcurrent, Ref}
import cats.effect.kernel.syntax.all._
import cats.effect.std.internal.BankersQueue
import cats.syntax.all._

import scala.collection.immutable.{Queue => ScalaQueue}

trait Dequeue[F[_], A] extends Queue[F, A] with DequeueSource[F, A] with DequeueSink[F, A] {
  self =>

  /**
   * Reverse the dequeue in constant time
   */
  def reverse: F[Unit]

  /**
   * Modifies the context in which this dequeue is executed using the natural transformation
   * `f`.
   *
   * @return
   *   a queue in the new context obtained by mapping the current one using `f`
   */
  override def mapK[G[_]](f: F ~> G): Dequeue[G, A] =
    new Dequeue[G, A] {
      def offerBack(a: A): G[Unit] = f(self.offerBack(a))
      def tryOfferBack(a: A): G[Boolean] = f(self.tryOfferBack(a))
      def takeBack: G[A] = f(self.takeBack)
      def tryTakeBack: G[Option[A]] = f(self.tryTakeBack)
      def offerFront(a: A): G[Unit] = f(self.offerFront(a))
      def tryOfferFront(a: A): G[Boolean] = f(self.tryOfferFront(a))
      def takeFront: G[A] = f(self.takeFront)
      def tryTakeFront: G[Option[A]] = f(self.tryTakeFront)
      def reverse: G[Unit] = f(self.reverse)
      def size: G[Int] = f(self.size)
    }

}

object Dequeue {

  /**
   * Constructs an empty, bounded dequeue holding up to `capacity` elements for `F` data types
   * that are [[cats.effect.kernel.GenConcurrent]]. When the queue is full (contains exactly
   * `capacity` elements), every next [[Queue#offer]] will be backpressured (i.e. the
   * [[Queue#offer]] blocks semantically).
   *
   * @param capacity
   *   the maximum capacity of the queue
   * @return
   *   an empty, bounded queue
   */
  def bounded[F[_], A](capacity: Int)(implicit F: GenConcurrent[F, _]): F[Dequeue[F, A]] = {
    assertNonNegative(capacity)
    F.ref(State.empty[F, A]).map(new BoundedDequeue(capacity, _))
  }

  /**
   * Constructs an empty, unbounded dequeue for `F` data types that are
   * [[cats.effect.kernel.GenConcurrent]]. [[Queue#offer]] never blocks semantically, as there
   * is always spare capacity in the queue.
   *
   * @return
   *   an empty, unbounded queue
   */
  def unbounded[F[_], A](implicit F: GenConcurrent[F, _]): F[Dequeue[F, A]] =
    bounded(Int.MaxValue)

  implicit def catsInvariantForDequeue[F[_]: Functor]: Invariant[Dequeue[F, *]] =
    new Invariant[Dequeue[F, *]] {
      override def imap[A, B](fa: Dequeue[F, A])(f: A => B)(g: B => A): Dequeue[F, B] =
        new Dequeue[F, B] {
          override def takeBack: F[B] =
            fa.takeBack.map(f)

          override def tryTakeBack: F[Option[B]] =
            fa.tryTakeBack.map(_.map(f))

          override def takeFront: F[B] =
            fa.takeFront.map(f)

          override def tryTakeFront: F[Option[B]] =
            fa.tryTakeFront.map(_.map(f))

          override def offerBack(b: B): F[Unit] =
            fa.offerBack(g(b))

          override def tryOfferBack(b: B): F[Boolean] =
            fa.tryOfferBack(g(b))

          override def offerFront(b: B): F[Unit] =
            fa.offerFront(g(b))

          override def tryOfferFront(b: B): F[Boolean] =
            fa.tryOfferFront(g(b))

          override def reverse: F[Unit] = fa.reverse

          override def size: F[Int] = fa.size
        }
    }

  private[std] class BoundedDequeue[F[_], A](capacity: Int, state: Ref[F, State[F, A]])(
      implicit F: GenConcurrent[F, _])
      extends Dequeue[F, A] {

    override def offerBack(a: A): F[Unit] =
      _offer(a, _.pushBack(a))

    override def tryOfferBack(a: A): F[Boolean] =
      _tryOffer(_.pushBack(a))

    override def takeBack: F[A] =
      _take(_.tryPopBack)

    override def tryTakeBack: F[Option[A]] =
      _tryTake(_.tryPopBack)

    override def offerFront(a: A): F[Unit] =
      _offer(a, _.pushFront(a))

    override def tryOfferFront(a: A): F[Boolean] =
      _tryOffer(_.pushFront(a))

    override def takeFront: F[A] =
      _take(_.tryPopFront)

    override def tryTakeFront: F[Option[A]] =
      _tryTake(_.tryPopFront)

    override def reverse: F[Unit] =
      state.update {
        case State(queue, size, takers, offerers) =>
          State(queue.reverse, size, takers, offerers)
      }

    private def _offer(a: A, update: BankersQueue[A] => BankersQueue[A]): F[Unit] =
      F.uncancelable { poll =>
        F.deferred[Unit].flatMap { offerer =>
          state.modify {
            case State(queue, size, takers, offerers) if takers.nonEmpty =>
              val (taker, rest) = takers.dequeue
              State(update(queue), size, rest, offerers) -> taker.complete(()).void

            case State(queue, size, takers, offerers) if size < capacity =>
              State(update(queue), size + 1, takers, offerers) -> F.unit

            case s =>
              val State(queue, size, takers, offerers) = s

              val cleanup = state modify { s =>
                val offerers2 = s.offerers.filter(_ ne offerer)

                if (offerers2.isEmpty) {
                  s.copy(offerers = offerers2) -> F.unit
                } else {
                  val (release, rest) = offerers2.dequeue
                  s.copy(offerers = rest) -> release.complete(()).void
                }
              }

              State(queue, size, takers, offerers.enqueue(offerer)) ->
                (poll(offerer.get) *> poll(_offer(a, update))).onCancel(cleanup.flatten)
          }.flatten
        }
      }

    private def _tryOffer(update: BankersQueue[A] => BankersQueue[A]) =
      state
        .modify {
          case State(queue, size, takers, offerers) if takers.nonEmpty =>
            val (taker, rest) = takers.dequeue
            State(update(queue), size, rest, offerers) -> taker.complete(()).as(true)

          case State(queue, size, takers, offerers) if size < capacity =>
            State(update(queue), size + 1, takers, offerers) -> F.pure(true)

          case s =>
            s -> F.pure(false)
        }
        .flatten
        .uncancelable

    private def _take(dequeue: BankersQueue[A] => (BankersQueue[A], Option[A])): F[A] =
      F uncancelable { poll =>
        F.deferred[Unit] flatMap { taker =>
          val modificationF = state modify {
            case State(queue, size, takers, offerers) if queue.nonEmpty && offerers.isEmpty =>
              val (rest, ma) = dequeue(queue)
              val a = ma.get
              State(rest, size - 1, takers, offerers) -> F.pure(a)

            case State(queue, size, takers, offerers) if queue.nonEmpty =>
              val (rest, ma) = dequeue(queue)
              val a = ma.get
              val (release, tail) = offerers.dequeue
              State(rest, size - 1, takers, tail) -> release.complete(()).as(a)

            case State(queue, size, takers, offerers) =>
              val cleanup = state modify { s =>
                val takers2 = s.takers.filter(_ ne taker)
                if (takers2.isEmpty) {
                  s.copy(takers = takers2) -> F.unit
                } else {
                  val (taker, rest) = takers2.dequeue
                  s.copy(takers = rest) -> taker.complete(()).void
                }
              }

              val await = poll(taker.get).onCancel(cleanup.flatten) *> poll(_take(dequeue))
                .onCancel(notifyNextTaker.flatten)

              val (fulfill, offerers2) = if (offerers.isEmpty) {
                (await, offerers)
              } else {
                val (release, rest) = offerers.dequeue
                (release.complete(()) *> await, rest)
              }

              State(queue, size, takers.enqueue(taker), offerers2) -> fulfill
          }

          modificationF.flatten
        }
      }

    private[this] val notifyNextTaker =
      state modify { s =>
        if (s.takers.isEmpty) {
          s -> F.unit
        } else {
          val (taker, rest) = s.takers.dequeue
          s.copy(takers = rest) -> taker.complete(()).void
        }
      }

    private def _tryTake(
        dequeue: BankersQueue[A] => (BankersQueue[A], Option[A])): F[Option[A]] =
      state
        .modify {
          case State(queue, size, takers, offerers) if queue.nonEmpty && offerers.isEmpty =>
            val (rest, ma) = dequeue(queue)
            State(rest, size - 1, takers, offerers) -> F.pure(ma)

          case State(queue, size, takers, offerers) if queue.nonEmpty =>
            val (rest, ma) = dequeue(queue)
            val (release, tail) = offerers.dequeue
            State(rest, size - 1, takers, tail) -> release.complete(()).as(ma)

          case s =>
            s -> F.pure(none[A])
        }
        .flatten
        .uncancelable

    override def size: F[Int] = state.get.map(_.size)
  }

  private def assertNonNegative(capacity: Int): Unit =
    require(capacity >= 0, s"Bounded queue capacity must be non-negative, was: $capacity")

  private[std] final case class State[F[_], A](
      queue: BankersQueue[A],
      size: Int,
      takers: ScalaQueue[Deferred[F, Unit]],
      offerers: ScalaQueue[Deferred[F, Unit]])

  private[std] object State {
    def empty[F[_], A]: State[F, A] =
      State(BankersQueue.empty, 0, ScalaQueue.empty, ScalaQueue.empty)
  }

}

trait DequeueSource[F[_], A] extends QueueSource[F, A] {

  /**
   * Dequeues an element from the back of the dequeue, possibly fiber blocking until an element
   * becomes available.
   */
  def takeBack: F[A]

  /**
   * Attempts to dequeue an element from the back of the dequeue, if one is available without
   * fiber blocking.
   *
   * @return
   *   an effect that describes whether the dequeueing of an element from the dequeue succeeded
   *   without blocking, with `None` denoting that no element was available
   */
  def tryTakeBack: F[Option[A]]

  /**
<<<<<<< HEAD
   * Attempts to dequeue elements from the back of the dequeue, if they available without
   * semantically blocking. This is a convenience method that recursively runs `tryTakeBack`. It
   * does not provide any additional performance benefits.
   *
   * @param maxN
   *   The max elements to dequeue. Passing `None` will try to dequeue the whole queue.
   *
   * @return
   *   an effect that contains the dequeued elements
   */
  def tryTakeBackN(maxN: Option[Int])(implicit F: Monad[F]): F[List[A]] =
    _tryTakeN(tryTakeBack)(maxN)

  /**
   * Dequeues an element from the front of the dequeue, possibly semantically blocking until an
   * element becomes available.
=======
   * Dequeues an element from the front of the dequeue, possibly fiber blocking until an element
   * becomes available.
>>>>>>> 382dd110
   */
  def takeFront: F[A]

  /**
   * Attempts to dequeue an element from the front of the dequeue, if one is available without
   * fiber blocking.
   *
   * @return
   *   an effect that describes whether the dequeueing of an element from the dequeue succeeded
   *   without blocking, with `None` denoting that no element was available
   */
  def tryTakeFront: F[Option[A]]

  /**
   * Attempts to dequeue elements from the front of the dequeue, if they available without
   * semantically blocking. This is a convenience method that recursively runs `tryTakeFront`.
   * It does not provide any additional performance benefits.
   *
   * @param maxN
   *   The max elements to dequeue. Passing `None` will try to dequeue the whole queue.
   *
   * @return
   *   an effect that contains the dequeued elements
   */
  def tryTakeFrontN(maxN: Option[Int])(implicit F: Monad[F]): F[List[A]] =
    _tryTakeN(tryTakeFront)(maxN)

  /**
   * Alias for takeFront in order to implement Queue
   */
  override def take: F[A] = takeFront

  /**
   * Alias for tryTakeFront in order to implement Queue
   */
  override def tryTake: F[Option[A]] = tryTakeFront

  private def _tryTakeN(_tryTake: F[Option[A]])(maxN: Option[Int])(
      implicit F: Monad[F]): F[List[A]] = {

    DequeueSource.assertMaxNPositive(maxN)

    def loop(i: Int, limit: Int, acc: List[A]): F[List[A]] =
      if (i >= limit)
        F.pure(acc.reverse)
      else
        _tryTake flatMap {
          case Some(a) => loop(i + 1, limit, a :: acc)
          case None => F.pure(acc.reverse)
        }

    maxN match {
      case Some(limit) => loop(0, limit, Nil)
      case None => loop(0, Int.MaxValue, Nil)
    }
  }

}

object DequeueSource {
  private def assertMaxNPositive(maxN: Option[Int]): Unit = maxN match {
    case Some(n) if n <= 0 =>
      throw new IllegalArgumentException(s"Provided maxN parameter must be positive, was $n")
    case _ => ()
  }

  implicit def catsFunctorForDequeueSource[F[_]: Functor]: Functor[DequeueSource[F, *]] =
    new Functor[DequeueSource[F, *]] {
      override def map[A, B](fa: DequeueSource[F, A])(f: A => B): DequeueSource[F, B] =
        new DequeueSource[F, B] {
          override def takeBack: F[B] =
            fa.takeBack.map(f)

          override def tryTakeBack: F[Option[B]] =
            fa.tryTakeBack.map(_.map(f))

          override def takeFront: F[B] =
            fa.takeFront.map(f)

          override def tryTakeFront: F[Option[B]] =
            fa.tryTakeFront.map(_.map(f))

          override def size: F[Int] =
            fa.size
        }
    }
}

trait DequeueSink[F[_], A] extends QueueSink[F, A] {

  /**
   * Enqueues the given element at the back of the dequeue, possibly fiber blocking until
   * sufficient capacity becomes available.
   *
   * @param a
   *   the element to be put at the back of the dequeue
   */
  def offerBack(a: A): F[Unit]

  /**
   * Attempts to enqueue the given element at the back of the dequeue without semantically
   * blocking.
   *
   * @param a
   *   the element to be put at the back of the dequeue
   * @return
   *   an effect that describes whether the enqueuing of the given element succeeded without
   *   blocking
   */
  def tryOfferBack(a: A): F[Boolean]

  /**
<<<<<<< HEAD
   * Attempts to enqueue the given elements at the back of the queue without semantically
   * blocking. If an item in the list cannot be enqueued, the remaining elements will be
   * returned. This is a convenience method that recursively runs `tryOffer` and does not offer
   * any additional performance benefits.
   *
   * @param list
   *   the elements to be put at the back of the queue
   * @return
   *   an effect that contains the remaining valus that could not be offered.
   */
  def tryOfferBackN(list: List[A])(implicit F: Monad[F]): F[List[A]] =
    _tryOfferN(list)(tryOfferBack)

  /**
   * Enqueues the given element at the front of the dequeue, possibly semantically blocking
   * until sufficient capacity becomes available.
=======
   * Enqueues the given element at the front of the dequeue, possibly fiber blocking until
   * sufficient capacity becomes available.
>>>>>>> 382dd110
   *
   * @param a
   *   the element to be put at the back of the dequeue
   */
  def offerFront(a: A): F[Unit]

  /**
   * Attempts to enqueue the given element at the front of the dequeue without semantically
   * blocking.
   *
   * @param a
   *   the element to be put at the back of the dequeue
   * @return
   *   an effect that describes whether the enqueuing of the given element succeeded without
   *   blocking
   */
  def tryOfferFront(a: A): F[Boolean]

  /**
   * Attempts to enqueue the given elements at the front of the queue without semantically
   * blocking. If an item in the list cannot be enqueued, the remaining elements will be
   * returned. This is a convenience method that recursively runs `tryOffer` and does not offer
   * any additional performance benefits.
   *
   * @param list
   *   the elements to be put at the front of the queue
   * @return
   *   an effect that contains the remaining valus that could not be offered.
   */
  def tryOfferFrontN(list: List[A])(implicit F: Monad[F]): F[List[A]] =
    _tryOfferN(list)(tryOfferFront)

  /**
   * Alias for offerBack in order to implement Queue
   */
  override def offer(a: A): F[Unit] = offerBack(a)

  /**
   * Alias for tryOfferBack in order to implement Queue
   */
  override def tryOffer(a: A): F[Boolean] = tryOfferBack(a)

  private def _tryOfferN(list: List[A])(_tryOffer: A => F[Boolean])(
      implicit F: Monad[F]): F[List[A]] = list match {
    case Nil => F.pure(list)
    case h :: t =>
      _tryOffer(h).ifM(
        tryOfferN(t),
        F.pure(list)
      )
  }

}

object DequeueSink {
  implicit def catsContravariantForDequeueSink[F[_]]: Contravariant[DequeueSink[F, *]] =
    new Contravariant[DequeueSink[F, *]] {
      override def contramap[A, B](fa: DequeueSink[F, A])(f: B => A): DequeueSink[F, B] =
        new DequeueSink[F, B] {
          override def offerBack(b: B): F[Unit] =
            fa.offerBack(f(b))

          override def tryOfferBack(b: B): F[Boolean] =
            fa.tryOfferBack(f(b))

          override def offerFront(b: B): F[Unit] =
            fa.offerFront(f(b))

          override def tryOfferFront(b: B): F[Boolean] =
            fa.tryOfferFront(f(b))
        }
    }

}<|MERGE_RESOLUTION|>--- conflicted
+++ resolved
@@ -309,10 +309,10 @@
   def tryTakeBack: F[Option[A]]
 
   /**
-<<<<<<< HEAD
-   * Attempts to dequeue elements from the back of the dequeue, if they available without
-   * semantically blocking. This is a convenience method that recursively runs `tryTakeBack`. It
-   * does not provide any additional performance benefits.
+   * Dequeues an element from the front of the dequeue, possibly fiber blocking until an element
+   * becomes available. Attempts to dequeue elements from the back of the dequeue, if they
+   * available without semantically blocking. This is a convenience method that recursively runs
+   * `tryTakeBack`. It does not provide any additional performance benefits.
    *
    * @param maxN
    *   The max elements to dequeue. Passing `None` will try to dequeue the whole queue.
@@ -326,10 +326,6 @@
   /**
    * Dequeues an element from the front of the dequeue, possibly semantically blocking until an
    * element becomes available.
-=======
-   * Dequeues an element from the front of the dequeue, possibly fiber blocking until an element
-   * becomes available.
->>>>>>> 382dd110
    */
   def takeFront: F[A]
 
@@ -442,11 +438,11 @@
   def tryOfferBack(a: A): F[Boolean]
 
   /**
-<<<<<<< HEAD
-   * Attempts to enqueue the given elements at the back of the queue without semantically
-   * blocking. If an item in the list cannot be enqueued, the remaining elements will be
-   * returned. This is a convenience method that recursively runs `tryOffer` and does not offer
-   * any additional performance benefits.
+   * Enqueues the given element at the front of the dequeue, possibly fiber blocking until
+   * sufficient capacity becomes available. Attempts to enqueue the given elements at the back
+   * of the queue without semantically blocking. If an item in the list cannot be enqueued, the
+   * remaining elements will be returned. This is a convenience method that recursively runs
+   * `tryOffer` and does not offer any additional performance benefits.
    *
    * @param list
    *   the elements to be put at the back of the queue
@@ -459,10 +455,6 @@
   /**
    * Enqueues the given element at the front of the dequeue, possibly semantically blocking
    * until sufficient capacity becomes available.
-=======
-   * Enqueues the given element at the front of the dequeue, possibly fiber blocking until
-   * sufficient capacity becomes available.
->>>>>>> 382dd110
    *
    * @param a
    *   the element to be put at the back of the dequeue
