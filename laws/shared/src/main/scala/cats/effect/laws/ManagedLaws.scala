/*
 * Copyright 2020 Typelevel
 *
 * Licensed under the Apache License, Version 2.0 (the "License");
 * you may not use this file except in compliance with the License.
 * You may obtain a copy of the License at
 *
 *     http://www.apache.org/licenses/LICENSE-2.0
 *
 * Unless required by applicable law or agreed to in writing, software
 * distributed under the License is distributed on an "AS IS" BASIS,
 * WITHOUT WARRANTIES OR CONDITIONS OF ANY KIND, either express or implied.
 * See the License for the specific language governing permissions and
 * limitations under the License.
 */

package cats.effect
package laws

import cats.effect.kernel.{Bracket, Managed, Outcome}

trait ManagedLaws[R[_[_], _], F[_]] extends AsyncRegionLaws[R, F] {
  implicit val F: Managed[R, F]

  def roundTrip[A](rfa: R[F, A]) =
    F.to[R](rfa) <-> rfa
}

object ManagedLaws {
<<<<<<< HEAD
  def apply[R[_[_], _], F[_]](implicit
                              F0: Managed[R, F],
                              B0: Bracket.Aux[F, Throwable, Outcome[R[F, *], Throwable, *]]): ManagedLaws[R, F] =
=======
  def apply[R[_[_], _], F[_]](
      implicit F0: Managed[R, F],
      B0: Bracket.Aux[F, Throwable, Outcome[R[F, *], Throwable, *]]): ManagedLaws[R, F] =
>>>>>>> cade5446
    new ManagedLaws[R, F] {
      val F = F0
      val B = B0
    }
}<|MERGE_RESOLUTION|>--- conflicted
+++ resolved
@@ -27,15 +27,9 @@
 }
 
 object ManagedLaws {
-<<<<<<< HEAD
-  def apply[R[_[_], _], F[_]](implicit
-                              F0: Managed[R, F],
-                              B0: Bracket.Aux[F, Throwable, Outcome[R[F, *], Throwable, *]]): ManagedLaws[R, F] =
-=======
   def apply[R[_[_], _], F[_]](
       implicit F0: Managed[R, F],
       B0: Bracket.Aux[F, Throwable, Outcome[R[F, *], Throwable, *]]): ManagedLaws[R, F] =
->>>>>>> cade5446
     new ManagedLaws[R, F] {
       val F = F0
       val B = B0
